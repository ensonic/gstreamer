/* GStreamer
 * Copyright (C) 2005-2007 Wim Taymans <wim.taymans@gmail.com>
 *
 * gstbasesink.c: Base class for sink elements
 *
 * This library is free software; you can redistribute it and/or
 * modify it under the terms of the GNU Library General Public
 * License as published by the Free Software Foundation; either
 * version 2 of the License, or (at your option) any later version.
 *
 * This library is distributed in the hope that it will be useful,
 * but WITHOUT ANY WARRANTY; without even the implied warranty of
 * MERCHANTABILITY or FITNESS FOR A PARTICULAR PURPOSE.  See the GNU
 * Library General Public License for more details.
 *
 * You should have received a copy of the GNU Library General Public
 * License along with this library; if not, write to the
 * Free Software Foundation, Inc., 59 Temple Place - Suite 330,
 * Boston, MA 02111-1307, USA.
 */

/**
 * SECTION:gstbasesink
 * @short_description: Base class for sink elements
 * @see_also: #GstBaseTransform, #GstBaseSrc
 *
 * #GstBaseSink is the base class for sink elements in GStreamer, such as
 * xvimagesink or filesink. It is a layer on top of #GstElement that provides a
 * simplified interface to plugin writers. #GstBaseSink handles many details
 * for you, for example: preroll, clock synchronization, state changes,
 * activation in push or pull mode, and queries.
 *
 * In most cases, when writing sink elements, there is no need to implement
 * class methods from #GstElement or to set functions on pads, because the
 * #GstBaseSink infrastructure should be sufficient.
 *
 * #GstBaseSink provides support for exactly one sink pad, which should be
 * named "sink". A sink implementation (subclass of #GstBaseSink) should
 * install a pad template in its class_init function, like so:
 * |[
 * static void
 * my_element_class_init (GstMyElementClass *klass)
 * {
 *   GstElementClass *gstelement_class = GST_ELEMENT_CLASS (klass);
 *
 *   // sinktemplate should be a #GstStaticPadTemplate with direction
 *   // #GST_PAD_SINK and name "sink"
 *   gst_element_class_add_pad_template (gstelement_class,
 *       gst_static_pad_template_get (&amp;sinktemplate));
 *   // see #GstElementDetails
 *   gst_element_class_set_details (gstelement_class, &amp;details);
 * }
 * ]|
 *
 * #GstBaseSink will handle the prerolling correctly. This means that it will
 * return #GST_STATE_CHANGE_ASYNC from a state change to PAUSED until the first
 * buffer arrives in this element. The base class will call the
 * #GstBaseSinkClass.preroll() vmethod with this preroll buffer and will then
 * commit the state change to the next asynchronously pending state.
 *
 * When the element is set to PLAYING, #GstBaseSink will synchronise on the
 * clock using the times returned from #GstBaseSinkClass.get_times(). If this
 * function returns #GST_CLOCK_TIME_NONE for the start time, no synchronisation
 * will be done. Synchronisation can be disabled entirely by setting the object
 * #GstBaseSink:sync property to %FALSE.
 *
 * After synchronisation the virtual method #GstBaseSinkClass.render() will be
 * called. Subclasses should minimally implement this method.
 *
 * Since 0.10.3 subclasses that synchronise on the clock in the
 * #GstBaseSinkClass.render() method are supported as well. These classes
 * typically receive a buffer in the render method and can then potentially
 * block on the clock while rendering. A typical example is an audiosink.
 * Since 0.10.11 these subclasses can use gst_base_sink_wait_preroll() to
 * perform the blocking wait.
 *
 * Upon receiving the EOS event in the PLAYING state, #GstBaseSink will wait
 * for the clock to reach the time indicated by the stop time of the last
 * #GstBaseSinkClass.get_times() call before posting an EOS message. When the
 * element receives EOS in PAUSED, preroll completes, the event is queued and an
 * EOS message is posted when going to PLAYING.
 *
 * #GstBaseSink will internally use the #GST_EVENT_NEWSEGMENT events to schedule
 * synchronisation and clipping of buffers. Buffers that fall completely outside
 * of the current segment are dropped. Buffers that fall partially in the
 * segment are rendered (and prerolled). Subclasses should do any subbuffer
 * clipping themselves when needed.
 *
 * #GstBaseSink will by default report the current playback position in
 * #GST_FORMAT_TIME based on the current clock time and segment information.
 * If no clock has been set on the element, the query will be forwarded
 * upstream.
 *
 * The #GstBaseSinkClass.set_caps() function will be called when the subclass
 * should configure itself to process a specific media type.
 *
 * The #GstBaseSinkClass.start() and #GstBaseSinkClass.stop() virtual methods
 * will be called when resources should be allocated. Any 
 * #GstBaseSinkClass.preroll(), #GstBaseSinkClass.render() and
 * #GstBaseSinkClass.set_caps() function will be called between the
 * #GstBaseSinkClass.start() and #GstBaseSinkClass.stop() calls.
 *
 * The #GstBaseSinkClass.event() virtual method will be called when an event is
 * received by #GstBaseSink. Normally this method should only be overriden by
 * very specific elements (such as file sinks) which need to handle the
 * newsegment event specially.
 *
 * The #GstBaseSinkClass.unlock() method is called when the elements should
 * unblock any blocking operations they perform in the
 * #GstBaseSinkClass.render() method. This is mostly useful when the
 * #GstBaseSinkClass.render() method performs a blocking write on a file
 * descriptor, for example.
 *
 * The #GstBaseSink:max-lateness property affects how the sink deals with
 * buffers that arrive too late in the sink. A buffer arrives too late in the
 * sink when the presentation time (as a combination of the last segment, buffer
 * timestamp and element base_time) plus the duration is before the current
 * time of the clock.
 * If the frame is later than max-lateness, the sink will drop the buffer
 * without calling the render method.
 * This feature is disabled if sync is disabled, the
 * #GstBaseSinkClass.get_times() method does not return a valid start time or
 * max-lateness is set to -1 (the default).
 * Subclasses can use gst_base_sink_set_max_lateness() to configure the
 * max-lateness value.
 *
 * The #GstBaseSink:qos property will enable the quality-of-service features of
 * the basesink which gather statistics about the real-time performance of the
 * clock synchronisation. For each buffer received in the sink, statistics are
 * gathered and a QOS event is sent upstream with these numbers. This
 * information can then be used by upstream elements to reduce their processing
 * rate, for example.
 *
 * Since 0.10.15 the #GstBaseSink:async property can be used to instruct the
 * sink to never perform an ASYNC state change. This feature is mostly usable
 * when dealing with non-synchronized streams or sparse streams.
 *
 * Last reviewed on 2007-08-29 (0.10.15)
 */

#ifdef HAVE_CONFIG_H
#  include "config.h"
#endif

#include <gst/gst_private.h>

#include "gstbasesink.h"
#include <gst/gstmarshal.h>
#include <gst/gst-i18n-lib.h>

GST_DEBUG_CATEGORY_STATIC (gst_base_sink_debug);
#define GST_CAT_DEFAULT gst_base_sink_debug

#define GST_BASE_SINK_GET_PRIVATE(obj)  \
   (G_TYPE_INSTANCE_GET_PRIVATE ((obj), GST_TYPE_BASE_SINK, GstBaseSinkPrivate))

#define GST_FLOW_STEP GST_FLOW_CUSTOM_ERROR

typedef struct
{
  gboolean valid;               /* if this info is valid */
  guint32 seqnum;               /* the seqnum of the STEP event */
  GstFormat format;             /* the format of the amount */
  guint64 amount;               /* the total amount of data to skip */
  guint64 position;             /* the position in the stepped data */
  guint64 duration;             /* the duration in time of the skipped data */
  guint64 start;                /* running_time of the start */
  gdouble rate;                 /* rate of skipping */
  gdouble start_rate;           /* rate before skipping */
  guint64 start_start;          /* start position skipping */
  guint64 start_stop;           /* stop position skipping */
  gboolean flush;               /* if this was a flushing step */
  gboolean intermediate;        /* if this is an intermediate step */
  gboolean need_preroll;        /* if we need preroll after this step */
} GstStepInfo;

/* FIXME, some stuff in ABI.data and other in Private...
 * Make up your mind please.
 */
struct _GstBaseSinkPrivate
{
  gint qos_enabled;             /* ATOMIC */
  gboolean async_enabled;
  GstClockTimeDiff ts_offset;
  GstClockTime render_delay;

  /* start, stop of current buffer, stream time, used to report position */
  GstClockTime current_sstart;
  GstClockTime current_sstop;

  /* start, stop and jitter of current buffer, running time */
  GstClockTime current_rstart;
  GstClockTime current_rstop;
  GstClockTimeDiff current_jitter;
  /* the running time of the previous buffer */
  GstClockTime prev_rstart;

  /* EOS sync time in running time */
  GstClockTime eos_rtime;

  /* last buffer that arrived in time, running time */
  GstClockTime last_render_time;
  /* when the last buffer left the sink, running time */
  GstClockTime last_left;

  /* running averages go here these are done on running time */
  GstClockTime avg_pt;
  GstClockTime avg_duration;
  gdouble avg_rate;
  GstClockTime avg_in_diff;

  /* these are done on system time. avg_jitter and avg_render are
   * compared to eachother to see if the rendering time takes a
   * huge amount of the processing, If so we are flooded with
   * buffers. */
  GstClockTime last_left_systime;
  GstClockTime avg_jitter;
  GstClockTime start, stop;
  GstClockTime avg_render;

  /* number of rendered and dropped frames */
  guint64 rendered;
  guint64 dropped;

  /* latency stuff */
  GstClockTime latency;

  /* if we already commited the state */
  gboolean commited;
  /* state change to playing ongoing */
  gboolean to_playing;

  /* when we received EOS */
  gboolean received_eos;

  /* when we are prerolled and able to report latency */
  gboolean have_latency;

  /* the last buffer we prerolled or rendered. Useful for making snapshots */
  gint enable_last_buffer;      /* atomic */
  GstBuffer *last_buffer;

  /* caps for pull based scheduling */
  GstCaps *pull_caps;

  /* blocksize for pulling */
  guint blocksize;

  gboolean discont;

  /* seqnum of the stream */
  guint32 seqnum;

  gboolean call_preroll;
  gboolean step_unlock;

  /* we have a pending and a current step operation */
  GstStepInfo current_step;
  GstStepInfo pending_step;

  /* Cached GstClockID */
  GstClockID cached_clock_id;

  /* for throttling and QoS */
  GstClockTime earliest_in_time;
  GstClockTime throttle_time;

  gboolean reset_time;
};

#define DO_RUNNING_AVG(avg,val,size) (((val) + ((size)-1) * (avg)) / (size))

/* generic running average, this has a neutral window size */
#define UPDATE_RUNNING_AVG(avg,val)   DO_RUNNING_AVG(avg,val,8)

/* the windows for these running averages are experimentally obtained.
 * possitive values get averaged more while negative values use a small
 * window so we can react faster to badness. */
#define UPDATE_RUNNING_AVG_P(avg,val) DO_RUNNING_AVG(avg,val,16)
#define UPDATE_RUNNING_AVG_N(avg,val) DO_RUNNING_AVG(avg,val,4)

enum
{
  _PR_IS_NOTHING = 1 << 0,
  _PR_IS_BUFFER = 1 << 1,
  _PR_IS_BUFFERLIST = 1 << 2,
  _PR_IS_EVENT = 1 << 3
} PrivateObjectType;

#define OBJ_IS_BUFFER(a) ((a) & _PR_IS_BUFFER)
#define OBJ_IS_BUFFERLIST(a) ((a) & _PR_IS_BUFFERLIST)
#define OBJ_IS_EVENT(a) ((a) & _PR_IS_EVENT)
#define OBJ_IS_BUFFERFULL(a) ((a) & (_PR_IS_BUFFER | _PR_IS_BUFFERLIST))

/* BaseSink properties */

#define DEFAULT_CAN_ACTIVATE_PULL FALSE /* fixme: enable me */
#define DEFAULT_CAN_ACTIVATE_PUSH TRUE

#define DEFAULT_PREROLL_QUEUE_LEN   0
#define DEFAULT_SYNC                TRUE
#define DEFAULT_MAX_LATENESS        -1
#define DEFAULT_QOS                 FALSE
#define DEFAULT_ASYNC               TRUE
#define DEFAULT_TS_OFFSET           0
#define DEFAULT_BLOCKSIZE           4096
#define DEFAULT_RENDER_DELAY        0
#define DEFAULT_ENABLE_LAST_BUFFER  TRUE
#define DEFAULT_THROTTLE_TIME       0

enum
{
  PROP_0,
  PROP_PREROLL_QUEUE_LEN,
  PROP_SYNC,
  PROP_MAX_LATENESS,
  PROP_QOS,
  PROP_ASYNC,
  PROP_TS_OFFSET,
  PROP_ENABLE_LAST_BUFFER,
  PROP_LAST_BUFFER,
  PROP_BLOCKSIZE,
  PROP_RENDER_DELAY,
  PROP_THROTTLE_TIME,
  PROP_LAST
};

static GstElementClass *parent_class = NULL;

static void gst_base_sink_class_init (GstBaseSinkClass * klass);
static void gst_base_sink_init (GstBaseSink * trans, gpointer g_class);
static void gst_base_sink_finalize (GObject * object);

GType
gst_base_sink_get_type (void)
{
  static volatile gsize base_sink_type = 0;

  if (g_once_init_enter (&base_sink_type)) {
    GType _type;
    static const GTypeInfo base_sink_info = {
      sizeof (GstBaseSinkClass),
      NULL,
      NULL,
      (GClassInitFunc) gst_base_sink_class_init,
      NULL,
      NULL,
      sizeof (GstBaseSink),
      0,
      (GInstanceInitFunc) gst_base_sink_init,
    };

    _type = g_type_register_static (GST_TYPE_ELEMENT,
        "GstBaseSink", &base_sink_info, G_TYPE_FLAG_ABSTRACT);
    g_once_init_leave (&base_sink_type, _type);
  }
  return base_sink_type;
}

static void gst_base_sink_set_property (GObject * object, guint prop_id,
    const GValue * value, GParamSpec * pspec);
static void gst_base_sink_get_property (GObject * object, guint prop_id,
    GValue * value, GParamSpec * pspec);

static gboolean gst_base_sink_send_event (GstElement * element,
    GstEvent * event);
static gboolean gst_base_sink_query (GstElement * element, GstQuery * query);
static const GstQueryType *gst_base_sink_get_query_types (GstElement * element);

static GstCaps *gst_base_sink_get_caps (GstBaseSink * sink, GstCaps * caps);
static gboolean gst_base_sink_set_caps (GstBaseSink * sink, GstCaps * caps);
static void gst_base_sink_get_times (GstBaseSink * basesink, GstBuffer * buffer,
    GstClockTime * start, GstClockTime * end);
static gboolean gst_base_sink_set_flushing (GstBaseSink * basesink,
    GstPad * pad, gboolean flushing);
static gboolean gst_base_sink_default_activate_pull (GstBaseSink * basesink,
    gboolean active);
static gboolean gst_base_sink_default_do_seek (GstBaseSink * sink,
    GstSegment * segment);
static gboolean gst_base_sink_default_prepare_seek_segment (GstBaseSink * sink,
    GstEvent * event, GstSegment * segment);

static GstStateChangeReturn gst_base_sink_change_state (GstElement * element,
    GstStateChange transition);

static GstFlowReturn gst_base_sink_chain (GstPad * pad, GstBuffer * buffer);
static GstFlowReturn gst_base_sink_chain_list (GstPad * pad,
    GstBufferList * list);

static void gst_base_sink_loop (GstPad * pad);
static gboolean gst_base_sink_pad_activate (GstPad * pad);
static gboolean gst_base_sink_pad_activate_push (GstPad * pad, gboolean active);
static gboolean gst_base_sink_pad_activate_pull (GstPad * pad, gboolean active);
static gboolean gst_base_sink_event (GstPad * pad, GstEvent * event);

static gboolean gst_base_sink_negotiate_pull (GstBaseSink * basesink);
static GstCaps *gst_base_sink_pad_getcaps (GstPad * pad, GstCaps * filter);
static void gst_base_sink_pad_fixate (GstPad * pad, GstCaps * caps);

/* check if an object was too late */
static gboolean gst_base_sink_is_too_late (GstBaseSink * basesink,
    GstMiniObject * obj, GstClockTime rstart, GstClockTime rstop,
    GstClockReturn status, GstClockTimeDiff jitter);
static GstFlowReturn gst_base_sink_preroll_object (GstBaseSink * basesink,
    guint8 obj_type, GstMiniObject * obj);

static void
gst_base_sink_class_init (GstBaseSinkClass * klass)
{
  GObjectClass *gobject_class;
  GstElementClass *gstelement_class;

  gobject_class = G_OBJECT_CLASS (klass);
  gstelement_class = GST_ELEMENT_CLASS (klass);

  GST_DEBUG_CATEGORY_INIT (gst_base_sink_debug, "basesink", 0,
      "basesink element");

  g_type_class_add_private (klass, sizeof (GstBaseSinkPrivate));

  parent_class = g_type_class_peek_parent (klass);

  gobject_class->finalize = gst_base_sink_finalize;
  gobject_class->set_property = gst_base_sink_set_property;
  gobject_class->get_property = gst_base_sink_get_property;

  /* FIXME, this next value should be configured using an event from the
   * upstream element, ie, the BUFFER_SIZE event. */
  g_object_class_install_property (gobject_class, PROP_PREROLL_QUEUE_LEN,
      g_param_spec_uint ("preroll-queue-len", "Preroll queue length",
          "Number of buffers to queue during preroll", 0, G_MAXUINT,
          DEFAULT_PREROLL_QUEUE_LEN,
          G_PARAM_READWRITE | G_PARAM_CONSTRUCT | G_PARAM_STATIC_STRINGS));

  g_object_class_install_property (gobject_class, PROP_SYNC,
      g_param_spec_boolean ("sync", "Sync", "Sync on the clock", DEFAULT_SYNC,
          G_PARAM_READWRITE | G_PARAM_STATIC_STRINGS));

  g_object_class_install_property (gobject_class, PROP_MAX_LATENESS,
      g_param_spec_int64 ("max-lateness", "Max Lateness",
          "Maximum number of nanoseconds that a buffer can be late before it "
          "is dropped (-1 unlimited)", -1, G_MAXINT64, DEFAULT_MAX_LATENESS,
          G_PARAM_READWRITE | G_PARAM_STATIC_STRINGS));

  g_object_class_install_property (gobject_class, PROP_QOS,
      g_param_spec_boolean ("qos", "Qos",
          "Generate Quality-of-Service events upstream", DEFAULT_QOS,
          G_PARAM_READWRITE | G_PARAM_STATIC_STRINGS));
  /**
   * GstBaseSink:async
   *
   * If set to #TRUE, the basesink will perform asynchronous state changes.
   * When set to #FALSE, the sink will not signal the parent when it prerolls.
   * Use this option when dealing with sparse streams or when synchronisation is
   * not required.
   *
   * Since: 0.10.15
   */
  g_object_class_install_property (gobject_class, PROP_ASYNC,
      g_param_spec_boolean ("async", "Async",
          "Go asynchronously to PAUSED", DEFAULT_ASYNC,
          G_PARAM_READWRITE | G_PARAM_STATIC_STRINGS));
  /**
   * GstBaseSink:ts-offset
   *
   * Controls the final synchronisation, a negative value will render the buffer
   * earlier while a positive value delays playback. This property can be
   * used to fix synchronisation in bad files.
   *
   * Since: 0.10.15
   */
  g_object_class_install_property (gobject_class, PROP_TS_OFFSET,
      g_param_spec_int64 ("ts-offset", "TS Offset",
          "Timestamp offset in nanoseconds", G_MININT64, G_MAXINT64,
          DEFAULT_TS_OFFSET, G_PARAM_READWRITE | G_PARAM_STATIC_STRINGS));

  /**
   * GstBaseSink:enable-last-buffer
   *
   * Enable the last-buffer property. If FALSE, basesink doesn't keep a
   * reference to the last buffer arrived and the last-buffer property is always
   * set to NULL. This can be useful if you need buffers to be released as soon
   * as possible, eg. if you're using a buffer pool.
   *
   * Since: 0.10.30
   */
  g_object_class_install_property (gobject_class, PROP_ENABLE_LAST_BUFFER,
      g_param_spec_boolean ("enable-last-buffer", "Enable Last Buffer",
          "Enable the last-buffer property", DEFAULT_ENABLE_LAST_BUFFER,
          G_PARAM_READWRITE | G_PARAM_STATIC_STRINGS));

  /**
   * GstBaseSink:last-buffer
   *
   * The last buffer that arrived in the sink and was used for preroll or for
   * rendering. This property can be used to generate thumbnails. This property
   * can be NULL when the sink has not yet received a bufer.
   *
   * Since: 0.10.15
   */
  g_object_class_install_property (gobject_class, PROP_LAST_BUFFER,
      g_param_spec_boxed ("last-buffer", "Last Buffer",
          "The last buffer received in the sink", GST_TYPE_BUFFER,
          G_PARAM_READABLE | G_PARAM_STATIC_STRINGS));
  /**
   * GstBaseSink:blocksize
   *
   * The amount of bytes to pull when operating in pull mode.
   *
   * Since: 0.10.22
   */
  /* FIXME 0.11: blocksize property should be int, otherwise min>max.. */
  g_object_class_install_property (gobject_class, PROP_BLOCKSIZE,
      g_param_spec_uint ("blocksize", "Block size",
          "Size in bytes to pull per buffer (0 = default)", 0, G_MAXUINT,
          DEFAULT_BLOCKSIZE, G_PARAM_READWRITE | G_PARAM_STATIC_STRINGS));
  /**
   * GstBaseSink:render-delay
   *
   * The additional delay between synchronisation and actual rendering of the
   * media. This property will add additional latency to the device in order to
   * make other sinks compensate for the delay.
   *
   * Since: 0.10.22
   */
  g_object_class_install_property (gobject_class, PROP_RENDER_DELAY,
      g_param_spec_uint64 ("render-delay", "Render Delay",
          "Additional render delay of the sink in nanoseconds", 0, G_MAXUINT64,
          DEFAULT_RENDER_DELAY, G_PARAM_READWRITE | G_PARAM_STATIC_STRINGS));
  /**
   * GstBaseSink:throttle-time
   *
   * The time to insert between buffers. This property can be used to control
   * the maximum amount of buffers per second to render. Setting this property
   * to a value bigger than 0 will make the sink create THROTTLE QoS events.
   *
   * Since: 0.10.33
   */
  g_object_class_install_property (gobject_class, PROP_THROTTLE_TIME,
      g_param_spec_uint64 ("throttle-time", "Throttle time",
          "The time to keep between rendered buffers (unused)", 0, G_MAXUINT64,
          DEFAULT_THROTTLE_TIME, G_PARAM_READWRITE | G_PARAM_STATIC_STRINGS));

  gstelement_class->change_state =
      GST_DEBUG_FUNCPTR (gst_base_sink_change_state);
  gstelement_class->send_event = GST_DEBUG_FUNCPTR (gst_base_sink_send_event);
  gstelement_class->query = GST_DEBUG_FUNCPTR (gst_base_sink_query);
  gstelement_class->get_query_types =
      GST_DEBUG_FUNCPTR (gst_base_sink_get_query_types);

  klass->get_caps = GST_DEBUG_FUNCPTR (gst_base_sink_get_caps);
  klass->set_caps = GST_DEBUG_FUNCPTR (gst_base_sink_set_caps);
  klass->get_times = GST_DEBUG_FUNCPTR (gst_base_sink_get_times);
  klass->activate_pull =
      GST_DEBUG_FUNCPTR (gst_base_sink_default_activate_pull);

  /* Registering debug symbols for function pointers */
  GST_DEBUG_REGISTER_FUNCPTR (gst_base_sink_pad_getcaps);
  GST_DEBUG_REGISTER_FUNCPTR (gst_base_sink_pad_fixate);
  GST_DEBUG_REGISTER_FUNCPTR (gst_base_sink_pad_activate);
  GST_DEBUG_REGISTER_FUNCPTR (gst_base_sink_pad_activate_push);
  GST_DEBUG_REGISTER_FUNCPTR (gst_base_sink_pad_activate_pull);
  GST_DEBUG_REGISTER_FUNCPTR (gst_base_sink_event);
  GST_DEBUG_REGISTER_FUNCPTR (gst_base_sink_chain);
  GST_DEBUG_REGISTER_FUNCPTR (gst_base_sink_chain_list);
}

static GstCaps *
gst_base_sink_pad_getcaps (GstPad * pad, GstCaps * filter)
{
  GstBaseSinkClass *bclass;
  GstBaseSink *bsink;
  GstCaps *caps = NULL;

  bsink = GST_BASE_SINK (gst_pad_get_parent (pad));
  bclass = GST_BASE_SINK_GET_CLASS (bsink);

  if (bsink->pad_mode == GST_ACTIVATE_PULL) {
    /* if we are operating in pull mode we only accept the negotiated caps */
    caps = gst_pad_get_current_caps (pad);
  }
  if (caps == NULL) {
    if (bclass->get_caps)
      caps = bclass->get_caps (bsink, filter);

    if (caps == NULL) {
      GstPadTemplate *pad_template;

      pad_template =
          gst_element_class_get_pad_template (GST_ELEMENT_CLASS (bclass),
          "sink");
      if (pad_template != NULL) {
        caps = gst_pad_template_get_caps (pad_template);

        if (filter) {
          GstCaps *intersection;

          intersection =
              gst_caps_intersect_full (filter, caps, GST_CAPS_INTERSECT_FIRST);
          gst_caps_unref (caps);
          caps = intersection;
        }
      }
    }
  }
  gst_object_unref (bsink);

  return caps;
}

static void
gst_base_sink_pad_fixate (GstPad * pad, GstCaps * caps)
{
  GstBaseSinkClass *bclass;
  GstBaseSink *bsink;

  bsink = GST_BASE_SINK (gst_pad_get_parent (pad));
  bclass = GST_BASE_SINK_GET_CLASS (bsink);

  if (bclass->fixate)
    bclass->fixate (bsink, caps);

  gst_object_unref (bsink);
}

static void
gst_base_sink_init (GstBaseSink * basesink, gpointer g_class)
{
  GstPadTemplate *pad_template;
  GstBaseSinkPrivate *priv;

  basesink->priv = priv = GST_BASE_SINK_GET_PRIVATE (basesink);

  pad_template =
      gst_element_class_get_pad_template (GST_ELEMENT_CLASS (g_class), "sink");
  g_return_if_fail (pad_template != NULL);

  basesink->sinkpad = gst_pad_new_from_template (pad_template, "sink");

  gst_pad_set_getcaps_function (basesink->sinkpad, gst_base_sink_pad_getcaps);
  gst_pad_set_fixatecaps_function (basesink->sinkpad, gst_base_sink_pad_fixate);
  gst_pad_set_activate_function (basesink->sinkpad, gst_base_sink_pad_activate);
  gst_pad_set_activatepush_function (basesink->sinkpad,
      gst_base_sink_pad_activate_push);
  gst_pad_set_activatepull_function (basesink->sinkpad,
      gst_base_sink_pad_activate_pull);
  gst_pad_set_event_function (basesink->sinkpad, gst_base_sink_event);
  gst_pad_set_chain_function (basesink->sinkpad, gst_base_sink_chain);
  gst_pad_set_chain_list_function (basesink->sinkpad, gst_base_sink_chain_list);
  gst_element_add_pad (GST_ELEMENT_CAST (basesink), basesink->sinkpad);

  basesink->pad_mode = GST_ACTIVATE_NONE;
  basesink->preroll_lock = g_mutex_new ();
  basesink->preroll_cond = g_cond_new ();
  basesink->preroll_queue = g_queue_new ();
  priv->have_latency = FALSE;

  basesink->can_activate_push = DEFAULT_CAN_ACTIVATE_PUSH;
  basesink->can_activate_pull = DEFAULT_CAN_ACTIVATE_PULL;

  basesink->sync = DEFAULT_SYNC;
  basesink->max_lateness = DEFAULT_MAX_LATENESS;
  g_atomic_int_set (&priv->qos_enabled, DEFAULT_QOS);
  priv->async_enabled = DEFAULT_ASYNC;
  priv->ts_offset = DEFAULT_TS_OFFSET;
  priv->render_delay = DEFAULT_RENDER_DELAY;
  priv->blocksize = DEFAULT_BLOCKSIZE;
  priv->cached_clock_id = NULL;
  g_atomic_int_set (&priv->enable_last_buffer, DEFAULT_ENABLE_LAST_BUFFER);
  priv->throttle_time = DEFAULT_THROTTLE_TIME;

  GST_OBJECT_FLAG_SET (basesink, GST_ELEMENT_IS_SINK);
}

static void
gst_base_sink_finalize (GObject * object)
{
  GstBaseSink *basesink;

  basesink = GST_BASE_SINK (object);

  g_mutex_free (basesink->preroll_lock);
  g_cond_free (basesink->preroll_cond);
  g_queue_free (basesink->preroll_queue);

  G_OBJECT_CLASS (parent_class)->finalize (object);
}

/**
 * gst_base_sink_set_sync:
 * @sink: the sink
 * @sync: the new sync value.
 *
 * Configures @sink to synchronize on the clock or not. When
 * @sync is FALSE, incomming samples will be played as fast as
 * possible. If @sync is TRUE, the timestamps of the incomming
 * buffers will be used to schedule the exact render time of its
 * contents.
 *
 * Since: 0.10.4
 */
void
gst_base_sink_set_sync (GstBaseSink * sink, gboolean sync)
{
  g_return_if_fail (GST_IS_BASE_SINK (sink));

  GST_OBJECT_LOCK (sink);
  sink->sync = sync;
  GST_OBJECT_UNLOCK (sink);
}

/**
 * gst_base_sink_get_sync:
 * @sink: the sink
 *
 * Checks if @sink is currently configured to synchronize against the
 * clock.
 *
 * Returns: TRUE if the sink is configured to synchronize against the clock.
 *
 * Since: 0.10.4
 */
gboolean
gst_base_sink_get_sync (GstBaseSink * sink)
{
  gboolean res;

  g_return_val_if_fail (GST_IS_BASE_SINK (sink), FALSE);

  GST_OBJECT_LOCK (sink);
  res = sink->sync;
  GST_OBJECT_UNLOCK (sink);

  return res;
}

/**
 * gst_base_sink_set_max_lateness:
 * @sink: the sink
 * @max_lateness: the new max lateness value.
 *
 * Sets the new max lateness value to @max_lateness. This value is
 * used to decide if a buffer should be dropped or not based on the
 * buffer timestamp and the current clock time. A value of -1 means
 * an unlimited time.
 *
 * Since: 0.10.4
 */
void
gst_base_sink_set_max_lateness (GstBaseSink * sink, gint64 max_lateness)
{
  g_return_if_fail (GST_IS_BASE_SINK (sink));

  GST_OBJECT_LOCK (sink);
  sink->max_lateness = max_lateness;
  GST_OBJECT_UNLOCK (sink);
}

/**
 * gst_base_sink_get_max_lateness:
 * @sink: the sink
 *
 * Gets the max lateness value. See gst_base_sink_set_max_lateness for
 * more details.
 *
 * Returns: The maximum time in nanoseconds that a buffer can be late
 * before it is dropped and not rendered. A value of -1 means an
 * unlimited time.
 *
 * Since: 0.10.4
 */
gint64
gst_base_sink_get_max_lateness (GstBaseSink * sink)
{
  gint64 res;

  g_return_val_if_fail (GST_IS_BASE_SINK (sink), -1);

  GST_OBJECT_LOCK (sink);
  res = sink->max_lateness;
  GST_OBJECT_UNLOCK (sink);

  return res;
}

/**
 * gst_base_sink_set_qos_enabled:
 * @sink: the sink
 * @enabled: the new qos value.
 *
 * Configures @sink to send Quality-of-Service events upstream.
 *
 * Since: 0.10.5
 */
void
gst_base_sink_set_qos_enabled (GstBaseSink * sink, gboolean enabled)
{
  g_return_if_fail (GST_IS_BASE_SINK (sink));

  g_atomic_int_set (&sink->priv->qos_enabled, enabled);
}

/**
 * gst_base_sink_is_qos_enabled:
 * @sink: the sink
 *
 * Checks if @sink is currently configured to send Quality-of-Service events
 * upstream.
 *
 * Returns: TRUE if the sink is configured to perform Quality-of-Service.
 *
 * Since: 0.10.5
 */
gboolean
gst_base_sink_is_qos_enabled (GstBaseSink * sink)
{
  gboolean res;

  g_return_val_if_fail (GST_IS_BASE_SINK (sink), FALSE);

  res = g_atomic_int_get (&sink->priv->qos_enabled);

  return res;
}

/**
 * gst_base_sink_set_async_enabled:
 * @sink: the sink
 * @enabled: the new async value.
 *
 * Configures @sink to perform all state changes asynchronusly. When async is
 * disabled, the sink will immediatly go to PAUSED instead of waiting for a
 * preroll buffer. This feature is usefull if the sink does not synchronize
 * against the clock or when it is dealing with sparse streams.
 *
 * Since: 0.10.15
 */
void
gst_base_sink_set_async_enabled (GstBaseSink * sink, gboolean enabled)
{
  g_return_if_fail (GST_IS_BASE_SINK (sink));

  GST_BASE_SINK_PREROLL_LOCK (sink);
  g_atomic_int_set (&sink->priv->async_enabled, enabled);
  GST_LOG_OBJECT (sink, "set async enabled to %d", enabled);
  GST_BASE_SINK_PREROLL_UNLOCK (sink);
}

/**
 * gst_base_sink_is_async_enabled:
 * @sink: the sink
 *
 * Checks if @sink is currently configured to perform asynchronous state
 * changes to PAUSED.
 *
 * Returns: TRUE if the sink is configured to perform asynchronous state
 * changes.
 *
 * Since: 0.10.15
 */
gboolean
gst_base_sink_is_async_enabled (GstBaseSink * sink)
{
  gboolean res;

  g_return_val_if_fail (GST_IS_BASE_SINK (sink), FALSE);

  res = g_atomic_int_get (&sink->priv->async_enabled);

  return res;
}

/**
 * gst_base_sink_set_ts_offset:
 * @sink: the sink
 * @offset: the new offset
 *
 * Adjust the synchronisation of @sink with @offset. A negative value will
 * render buffers earlier than their timestamp. A positive value will delay
 * rendering. This function can be used to fix playback of badly timestamped
 * buffers.
 *
 * Since: 0.10.15
 */
void
gst_base_sink_set_ts_offset (GstBaseSink * sink, GstClockTimeDiff offset)
{
  g_return_if_fail (GST_IS_BASE_SINK (sink));

  GST_OBJECT_LOCK (sink);
  sink->priv->ts_offset = offset;
  GST_LOG_OBJECT (sink, "set time offset to %" G_GINT64_FORMAT, offset);
  GST_OBJECT_UNLOCK (sink);
}

/**
 * gst_base_sink_get_ts_offset:
 * @sink: the sink
 *
 * Get the synchronisation offset of @sink.
 *
 * Returns: The synchronisation offset.
 *
 * Since: 0.10.15
 */
GstClockTimeDiff
gst_base_sink_get_ts_offset (GstBaseSink * sink)
{
  GstClockTimeDiff res;

  g_return_val_if_fail (GST_IS_BASE_SINK (sink), 0);

  GST_OBJECT_LOCK (sink);
  res = sink->priv->ts_offset;
  GST_OBJECT_UNLOCK (sink);

  return res;
}

/**
 * gst_base_sink_get_last_buffer:
 * @sink: the sink
 *
 * Get the last buffer that arrived in the sink and was used for preroll or for
 * rendering. This property can be used to generate thumbnails.
 *
 * The #GstCaps on the buffer can be used to determine the type of the buffer.
 *
 * Free-function: gst_buffer_unref
 *
 * Returns: (transfer full): a #GstBuffer. gst_buffer_unref() after usage.
 *     This function returns NULL when no buffer has arrived in the sink yet
 *     or when the sink is not in PAUSED or PLAYING.
 *
 * Since: 0.10.15
 */
GstBuffer *
gst_base_sink_get_last_buffer (GstBaseSink * sink)
{
  GstBuffer *res;

  g_return_val_if_fail (GST_IS_BASE_SINK (sink), NULL);

  GST_OBJECT_LOCK (sink);
  if ((res = sink->priv->last_buffer))
    gst_buffer_ref (res);
  GST_OBJECT_UNLOCK (sink);

  return res;
}

/* with OBJECT_LOCK */
static void
gst_base_sink_set_last_buffer_unlocked (GstBaseSink * sink, GstBuffer * buffer)
{
  GstBuffer *old;

  old = sink->priv->last_buffer;
  if (G_LIKELY (old != buffer)) {
    GST_DEBUG_OBJECT (sink, "setting last buffer to %p", buffer);
    if (G_LIKELY (buffer))
      gst_buffer_ref (buffer);
    sink->priv->last_buffer = buffer;
  } else {
    old = NULL;
  }
  /* avoid unreffing with the lock because cleanup code might want to take the
   * lock too */
  if (G_LIKELY (old)) {
    GST_OBJECT_UNLOCK (sink);
    gst_buffer_unref (old);
    GST_OBJECT_LOCK (sink);
  }
}

static void
gst_base_sink_set_last_buffer (GstBaseSink * sink, GstBuffer * buffer)
{
  if (!g_atomic_int_get (&sink->priv->enable_last_buffer))
    return;

  GST_OBJECT_LOCK (sink);
  gst_base_sink_set_last_buffer_unlocked (sink, buffer);
  GST_OBJECT_UNLOCK (sink);
}

/**
 * gst_base_sink_set_last_buffer_enabled:
 * @sink: the sink
 * @enabled: the new enable-last-buffer value.
 *
 * Configures @sink to store the last received buffer in the last-buffer
 * property.
 *
 * Since: 0.10.30
 */
void
gst_base_sink_set_last_buffer_enabled (GstBaseSink * sink, gboolean enabled)
{
  g_return_if_fail (GST_IS_BASE_SINK (sink));

  /* Only take lock if we change the value */
  if (g_atomic_int_compare_and_exchange (&sink->priv->enable_last_buffer,
          !enabled, enabled) && !enabled) {
    GST_OBJECT_LOCK (sink);
    gst_base_sink_set_last_buffer_unlocked (sink, NULL);
    GST_OBJECT_UNLOCK (sink);
  }
}

/**
 * gst_base_sink_is_last_buffer_enabled:
 * @sink: the sink
 *
 * Checks if @sink is currently configured to store the last received buffer in
 * the last-buffer property.
 *
 * Returns: TRUE if the sink is configured to store the last received buffer.
 *
 * Since: 0.10.30
 */
gboolean
gst_base_sink_is_last_buffer_enabled (GstBaseSink * sink)
{
  g_return_val_if_fail (GST_IS_BASE_SINK (sink), FALSE);

  return g_atomic_int_get (&sink->priv->enable_last_buffer);
}

/**
 * gst_base_sink_get_latency:
 * @sink: the sink
 *
 * Get the currently configured latency.
 *
 * Returns: The configured latency.
 *
 * Since: 0.10.12
 */
GstClockTime
gst_base_sink_get_latency (GstBaseSink * sink)
{
  GstClockTime res;

  GST_OBJECT_LOCK (sink);
  res = sink->priv->latency;
  GST_OBJECT_UNLOCK (sink);

  return res;
}

/**
 * gst_base_sink_query_latency:
 * @sink: the sink
 * @live: (out) (allow-none): if the sink is live
 * @upstream_live: (out) (allow-none): if an upstream element is live
 * @min_latency: (out) (allow-none): the min latency of the upstream elements
 * @max_latency: (out) (allow-none): the max latency of the upstream elements
 *
 * Query the sink for the latency parameters. The latency will be queried from
 * the upstream elements. @live will be TRUE if @sink is configured to
 * synchronize against the clock. @upstream_live will be TRUE if an upstream
 * element is live.
 *
 * If both @live and @upstream_live are TRUE, the sink will want to compensate
 * for the latency introduced by the upstream elements by setting the
 * @min_latency to a strictly possitive value.
 *
 * This function is mostly used by subclasses.
 *
 * Returns: TRUE if the query succeeded.
 *
 * Since: 0.10.12
 */
gboolean
gst_base_sink_query_latency (GstBaseSink * sink, gboolean * live,
    gboolean * upstream_live, GstClockTime * min_latency,
    GstClockTime * max_latency)
{
  gboolean l, us_live, res, have_latency;
  GstClockTime min, max, render_delay;
  GstQuery *query;
  GstClockTime us_min, us_max;

  /* we are live when we sync to the clock */
  GST_OBJECT_LOCK (sink);
  l = sink->sync;
  have_latency = sink->priv->have_latency;
  render_delay = sink->priv->render_delay;
  GST_OBJECT_UNLOCK (sink);

  /* assume no latency */
  min = 0;
  max = -1;
  us_live = FALSE;

  if (have_latency) {
    GST_DEBUG_OBJECT (sink, "we are ready for LATENCY query");
    /* we are ready for a latency query this is when we preroll or when we are
     * not async. */
    query = gst_query_new_latency ();

    /* ask the peer for the latency */
    if ((res = gst_pad_peer_query (sink->sinkpad, query))) {
      /* get upstream min and max latency */
      gst_query_parse_latency (query, &us_live, &us_min, &us_max);

      if (us_live) {
        /* upstream live, use its latency, subclasses should use these
         * values to create the complete latency. */
        min = us_min;
        max = us_max;
      }
      if (l) {
        /* we need to add the render delay if we are live */
        if (min != -1)
          min += render_delay;
        if (max != -1)
          max += render_delay;
      }
    }
    gst_query_unref (query);
  } else {
    GST_DEBUG_OBJECT (sink, "we are not yet ready for LATENCY query");
    res = FALSE;
  }

  /* not live, we tried to do the query, if it failed we return TRUE anyway */
  if (!res) {
    if (!l) {
      res = TRUE;
      GST_DEBUG_OBJECT (sink, "latency query failed but we are not live");
    } else {
      GST_DEBUG_OBJECT (sink, "latency query failed and we are live");
    }
  }

  if (res) {
    GST_DEBUG_OBJECT (sink, "latency query: live: %d, have_latency %d,"
        " upstream: %d, min %" GST_TIME_FORMAT ", max %" GST_TIME_FORMAT, l,
        have_latency, us_live, GST_TIME_ARGS (min), GST_TIME_ARGS (max));

    if (live)
      *live = l;
    if (upstream_live)
      *upstream_live = us_live;
    if (min_latency)
      *min_latency = min;
    if (max_latency)
      *max_latency = max;
  }
  return res;
}

/**
 * gst_base_sink_set_render_delay:
 * @sink: a #GstBaseSink
 * @delay: the new delay
 *
 * Set the render delay in @sink to @delay. The render delay is the time
 * between actual rendering of a buffer and its synchronisation time. Some
 * devices might delay media rendering which can be compensated for with this
 * function.
 *
 * After calling this function, this sink will report additional latency and
 * other sinks will adjust their latency to delay the rendering of their media.
 *
 * This function is usually called by subclasses.
 *
 * Since: 0.10.21
 */
void
gst_base_sink_set_render_delay (GstBaseSink * sink, GstClockTime delay)
{
  GstClockTime old_render_delay;

  g_return_if_fail (GST_IS_BASE_SINK (sink));

  GST_OBJECT_LOCK (sink);
  old_render_delay = sink->priv->render_delay;
  sink->priv->render_delay = delay;
  GST_LOG_OBJECT (sink, "set render delay to %" GST_TIME_FORMAT,
      GST_TIME_ARGS (delay));
  GST_OBJECT_UNLOCK (sink);

  if (delay != old_render_delay) {
    GST_DEBUG_OBJECT (sink, "posting latency changed");
    gst_element_post_message (GST_ELEMENT_CAST (sink),
        gst_message_new_latency (GST_OBJECT_CAST (sink)));
  }
}

/**
 * gst_base_sink_get_render_delay:
 * @sink: a #GstBaseSink
 *
 * Get the render delay of @sink. see gst_base_sink_set_render_delay() for more
 * information about the render delay.
 *
 * Returns: the render delay of @sink.
 *
 * Since: 0.10.21
 */
GstClockTime
gst_base_sink_get_render_delay (GstBaseSink * sink)
{
  GstClockTimeDiff res;

  g_return_val_if_fail (GST_IS_BASE_SINK (sink), 0);

  GST_OBJECT_LOCK (sink);
  res = sink->priv->render_delay;
  GST_OBJECT_UNLOCK (sink);

  return res;
}

/**
 * gst_base_sink_set_blocksize:
 * @sink: a #GstBaseSink
 * @blocksize: the blocksize in bytes
 *
 * Set the number of bytes that the sink will pull when it is operating in pull
 * mode.
 *
 * Since: 0.10.22
 */
/* FIXME 0.11: blocksize property should be int, otherwise min>max.. */
void
gst_base_sink_set_blocksize (GstBaseSink * sink, guint blocksize)
{
  g_return_if_fail (GST_IS_BASE_SINK (sink));

  GST_OBJECT_LOCK (sink);
  sink->priv->blocksize = blocksize;
  GST_LOG_OBJECT (sink, "set blocksize to %u", blocksize);
  GST_OBJECT_UNLOCK (sink);
}

/**
 * gst_base_sink_get_blocksize:
 * @sink: a #GstBaseSink
 *
 * Get the number of bytes that the sink will pull when it is operating in pull
 * mode.
 *
 * Returns: the number of bytes @sink will pull in pull mode.
 *
 * Since: 0.10.22
 */
/* FIXME 0.11: blocksize property should be int, otherwise min>max.. */
guint
gst_base_sink_get_blocksize (GstBaseSink * sink)
{
  guint res;

  g_return_val_if_fail (GST_IS_BASE_SINK (sink), 0);

  GST_OBJECT_LOCK (sink);
  res = sink->priv->blocksize;
  GST_OBJECT_UNLOCK (sink);

  return res;
}

/**
 * gst_base_sink_set_throttle_time:
 * @sink: a #GstBaseSink
 * @throttle: the throttle time in nanoseconds
 *
 * Set the time that will be inserted between rendered buffers. This
 * can be used to control the maximum buffers per second that the sink
 * will render. 
 *
 * Since: 0.10.33
 */
void
gst_base_sink_set_throttle_time (GstBaseSink * sink, guint64 throttle)
{
  g_return_if_fail (GST_IS_BASE_SINK (sink));

  GST_OBJECT_LOCK (sink);
  sink->priv->throttle_time = throttle;
  GST_LOG_OBJECT (sink, "set throttle_time to %" G_GUINT64_FORMAT, throttle);
  GST_OBJECT_UNLOCK (sink);
}

/**
 * gst_base_sink_get_throttle_time:
 * @sink: a #GstBaseSink
 *
 * Get the time that will be inserted between frames to control the 
 * maximum buffers per second.
 *
 * Returns: the number of nanoseconds @sink will put between frames.
 *
 * Since: 0.10.33
 */
guint64
gst_base_sink_get_throttle_time (GstBaseSink * sink)
{
  guint64 res;

  g_return_val_if_fail (GST_IS_BASE_SINK (sink), 0);

  GST_OBJECT_LOCK (sink);
  res = sink->priv->throttle_time;
  GST_OBJECT_UNLOCK (sink);

  return res;
}

static void
gst_base_sink_set_property (GObject * object, guint prop_id,
    const GValue * value, GParamSpec * pspec)
{
  GstBaseSink *sink = GST_BASE_SINK (object);

  switch (prop_id) {
    case PROP_PREROLL_QUEUE_LEN:
      /* preroll lock necessary to serialize with finish_preroll */
      GST_BASE_SINK_PREROLL_LOCK (sink);
      g_atomic_int_set (&sink->preroll_queue_max_len, g_value_get_uint (value));
      GST_BASE_SINK_PREROLL_UNLOCK (sink);
      break;
    case PROP_SYNC:
      gst_base_sink_set_sync (sink, g_value_get_boolean (value));
      break;
    case PROP_MAX_LATENESS:
      gst_base_sink_set_max_lateness (sink, g_value_get_int64 (value));
      break;
    case PROP_QOS:
      gst_base_sink_set_qos_enabled (sink, g_value_get_boolean (value));
      break;
    case PROP_ASYNC:
      gst_base_sink_set_async_enabled (sink, g_value_get_boolean (value));
      break;
    case PROP_TS_OFFSET:
      gst_base_sink_set_ts_offset (sink, g_value_get_int64 (value));
      break;
    case PROP_BLOCKSIZE:
      gst_base_sink_set_blocksize (sink, g_value_get_uint (value));
      break;
    case PROP_RENDER_DELAY:
      gst_base_sink_set_render_delay (sink, g_value_get_uint64 (value));
      break;
    case PROP_ENABLE_LAST_BUFFER:
      gst_base_sink_set_last_buffer_enabled (sink, g_value_get_boolean (value));
      break;
    case PROP_THROTTLE_TIME:
      gst_base_sink_set_throttle_time (sink, g_value_get_uint64 (value));
      break;
    default:
      G_OBJECT_WARN_INVALID_PROPERTY_ID (object, prop_id, pspec);
      break;
  }
}

static void
gst_base_sink_get_property (GObject * object, guint prop_id, GValue * value,
    GParamSpec * pspec)
{
  GstBaseSink *sink = GST_BASE_SINK (object);

  switch (prop_id) {
    case PROP_PREROLL_QUEUE_LEN:
      g_value_set_uint (value, g_atomic_int_get (&sink->preroll_queue_max_len));
      break;
    case PROP_SYNC:
      g_value_set_boolean (value, gst_base_sink_get_sync (sink));
      break;
    case PROP_MAX_LATENESS:
      g_value_set_int64 (value, gst_base_sink_get_max_lateness (sink));
      break;
    case PROP_QOS:
      g_value_set_boolean (value, gst_base_sink_is_qos_enabled (sink));
      break;
    case PROP_ASYNC:
      g_value_set_boolean (value, gst_base_sink_is_async_enabled (sink));
      break;
    case PROP_TS_OFFSET:
      g_value_set_int64 (value, gst_base_sink_get_ts_offset (sink));
      break;
    case PROP_LAST_BUFFER:
      gst_value_take_buffer (value, gst_base_sink_get_last_buffer (sink));
      break;
    case PROP_ENABLE_LAST_BUFFER:
      g_value_set_boolean (value, gst_base_sink_is_last_buffer_enabled (sink));
      break;
    case PROP_BLOCKSIZE:
      g_value_set_uint (value, gst_base_sink_get_blocksize (sink));
      break;
    case PROP_RENDER_DELAY:
      g_value_set_uint64 (value, gst_base_sink_get_render_delay (sink));
      break;
    case PROP_THROTTLE_TIME:
      g_value_set_uint64 (value, gst_base_sink_get_throttle_time (sink));
      break;
    default:
      G_OBJECT_WARN_INVALID_PROPERTY_ID (object, prop_id, pspec);
      break;
  }
}


static GstCaps *
gst_base_sink_get_caps (GstBaseSink * sink, GstCaps * filter)
{
  return NULL;
}

static gboolean
gst_base_sink_set_caps (GstBaseSink * sink, GstCaps * caps)
{
  return TRUE;
}

/* with PREROLL_LOCK, STREAM_LOCK */
static void
gst_base_sink_preroll_queue_flush (GstBaseSink * basesink, GstPad * pad)
{
  GstMiniObject *obj;

  GST_DEBUG_OBJECT (basesink, "flushing queue %p", basesink);
  while ((obj = g_queue_pop_head (basesink->preroll_queue))) {
    GST_DEBUG_OBJECT (basesink, "popped %p", obj);
    gst_mini_object_unref (obj);
  }
  /* we can't have EOS anymore now */
  basesink->eos = FALSE;
  basesink->priv->received_eos = FALSE;
  basesink->have_preroll = FALSE;
  basesink->priv->step_unlock = FALSE;
  basesink->eos_queued = FALSE;
  basesink->preroll_queued = 0;
  basesink->buffers_queued = 0;
  basesink->events_queued = 0;
  /* can't report latency anymore until we preroll again */
  if (basesink->priv->async_enabled) {
    GST_OBJECT_LOCK (basesink);
    basesink->priv->have_latency = FALSE;
    GST_OBJECT_UNLOCK (basesink);
  }
  /* and signal any waiters now */
  GST_BASE_SINK_PREROLL_SIGNAL (basesink);
}

/* with STREAM_LOCK, configures given segment with the event information. */
static void
gst_base_sink_configure_segment (GstBaseSink * basesink, GstPad * pad,
    GstEvent * event, GstSegment * segment)
{
  /* The segment is protected with both the STREAM_LOCK and the OBJECT_LOCK.
   * We protect with the OBJECT_LOCK so that we can use the values to
   * safely answer a POSITION query. */
  GST_OBJECT_LOCK (basesink);
  /* the newsegment event is needed to bring the buffer timestamps to the
   * stream time and to drop samples outside of the playback segment. */
  gst_event_copy_segment (event, segment);
  GST_DEBUG_OBJECT (basesink, "configured SEGMENT %" GST_SEGMENT_FORMAT,
      segment);
  GST_OBJECT_UNLOCK (basesink);
}

/* with PREROLL_LOCK, STREAM_LOCK */
static gboolean
gst_base_sink_commit_state (GstBaseSink * basesink)
{
  /* commit state and proceed to next pending state */
  GstState current, next, pending, post_pending;
  gboolean post_paused = FALSE;
  gboolean post_async_done = FALSE;
  gboolean post_playing = FALSE;
  gboolean reset_time;

  /* we are certainly not playing async anymore now */
  basesink->playing_async = FALSE;

  GST_OBJECT_LOCK (basesink);
  current = GST_STATE (basesink);
  next = GST_STATE_NEXT (basesink);
  pending = GST_STATE_PENDING (basesink);
  post_pending = pending;
  reset_time = basesink->priv->reset_time;
  basesink->priv->reset_time = FALSE;

  switch (pending) {
    case GST_STATE_PLAYING:
    {
      GST_DEBUG_OBJECT (basesink, "commiting state to PLAYING");

      basesink->need_preroll = FALSE;
      post_async_done = TRUE;
      basesink->priv->commited = TRUE;
      post_playing = TRUE;
      /* post PAUSED too when we were READY */
      if (current == GST_STATE_READY) {
        post_paused = TRUE;
      }
      break;
    }
    case GST_STATE_PAUSED:
      GST_DEBUG_OBJECT (basesink, "commiting state to PAUSED");
      post_paused = TRUE;
      post_async_done = TRUE;
      basesink->priv->commited = TRUE;
      post_pending = GST_STATE_VOID_PENDING;
      break;
    case GST_STATE_READY:
    case GST_STATE_NULL:
      goto stopping;
    case GST_STATE_VOID_PENDING:
      goto nothing_pending;
    default:
      break;
  }

  /* we can report latency queries now */
  basesink->priv->have_latency = TRUE;

  GST_STATE (basesink) = pending;
  GST_STATE_NEXT (basesink) = GST_STATE_VOID_PENDING;
  GST_STATE_PENDING (basesink) = GST_STATE_VOID_PENDING;
  GST_STATE_RETURN (basesink) = GST_STATE_CHANGE_SUCCESS;
  GST_OBJECT_UNLOCK (basesink);

  if (post_paused) {
    GST_DEBUG_OBJECT (basesink, "posting PAUSED state change message");
    gst_element_post_message (GST_ELEMENT_CAST (basesink),
        gst_message_new_state_changed (GST_OBJECT_CAST (basesink),
            current, next, post_pending));
  }
  if (post_async_done) {
    GST_DEBUG_OBJECT (basesink, "posting async-done message");
    gst_element_post_message (GST_ELEMENT_CAST (basesink),
        gst_message_new_async_done (GST_OBJECT_CAST (basesink), reset_time));
  }
  if (post_playing) {
    GST_DEBUG_OBJECT (basesink, "posting PLAYING state change message");
    gst_element_post_message (GST_ELEMENT_CAST (basesink),
        gst_message_new_state_changed (GST_OBJECT_CAST (basesink),
            next, pending, GST_STATE_VOID_PENDING));
  }

  GST_STATE_BROADCAST (basesink);

  return TRUE;

nothing_pending:
  {
    /* Depending on the state, set our vars. We get in this situation when the
     * state change function got a change to update the state vars before the
     * streaming thread did. This is fine but we need to make sure that we
     * update the need_preroll var since it was TRUE when we got here and might
     * become FALSE if we got to PLAYING. */
    GST_DEBUG_OBJECT (basesink, "nothing to commit, now in %s",
        gst_element_state_get_name (current));
    switch (current) {
      case GST_STATE_PLAYING:
        basesink->need_preroll = FALSE;
        break;
      case GST_STATE_PAUSED:
        basesink->need_preroll = TRUE;
        break;
      default:
        basesink->need_preroll = FALSE;
        basesink->flushing = TRUE;
        break;
    }
    /* we can report latency queries now */
    basesink->priv->have_latency = TRUE;
    GST_OBJECT_UNLOCK (basesink);
    return TRUE;
  }
stopping:
  {
    /* app is going to READY */
    GST_DEBUG_OBJECT (basesink, "stopping");
    basesink->need_preroll = FALSE;
    basesink->flushing = TRUE;
    GST_OBJECT_UNLOCK (basesink);
    return FALSE;
  }
}

static void
start_stepping (GstBaseSink * sink, GstSegment * segment,
    GstStepInfo * pending, GstStepInfo * current)
{
  gint64 end;
  GstMessage *message;

  GST_DEBUG_OBJECT (sink, "update pending step");

  GST_OBJECT_LOCK (sink);
  memcpy (current, pending, sizeof (GstStepInfo));
  pending->valid = FALSE;
  GST_OBJECT_UNLOCK (sink);

  /* post message first */
  message =
      gst_message_new_step_start (GST_OBJECT (sink), TRUE, current->format,
      current->amount, current->rate, current->flush, current->intermediate);
  gst_message_set_seqnum (message, current->seqnum);
  gst_element_post_message (GST_ELEMENT (sink), message);

  /* get the running time of where we paused and remember it */
  current->start = gst_element_get_start_time (GST_ELEMENT_CAST (sink));
  gst_segment_set_running_time (segment, GST_FORMAT_TIME, current->start);

  /* set the new rate for the remainder of the segment */
  current->start_rate = segment->rate;
  segment->rate *= current->rate;

  /* save values */
  if (segment->rate > 0.0)
    current->start_stop = segment->stop;
  else
    current->start_start = segment->start;

  if (current->format == GST_FORMAT_TIME) {
    end = current->start + current->amount;
    if (!current->flush) {
      /* update the segment clipping regions for non-flushing seeks */
      if (segment->rate > 0.0) {
        segment->stop = gst_segment_to_position (segment, GST_FORMAT_TIME, end);
        segment->position = segment->stop;
      } else {
        gint64 position;

        position = gst_segment_to_position (segment, GST_FORMAT_TIME, end);
        segment->time = position;
        segment->start = position;
        segment->position = position;
      }
    }
  }

  GST_DEBUG_OBJECT (sink, "segment now %" GST_SEGMENT_FORMAT, segment);
  GST_DEBUG_OBJECT (sink, "step started at running_time %" GST_TIME_FORMAT,
      GST_TIME_ARGS (current->start));

  if (current->amount == -1) {
    GST_DEBUG_OBJECT (sink, "step amount == -1, stop stepping");
    current->valid = FALSE;
  } else {
    GST_DEBUG_OBJECT (sink, "step amount: %" G_GUINT64_FORMAT ", format: %s, "
        "rate: %f", current->amount, gst_format_get_name (current->format),
        current->rate);
  }
}

static void
stop_stepping (GstBaseSink * sink, GstSegment * segment,
    GstStepInfo * current, gint64 rstart, gint64 rstop, gboolean eos)
{
  gint64 stop, position;
  GstMessage *message;

  GST_DEBUG_OBJECT (sink, "step complete");

  if (segment->rate > 0.0)
    stop = rstart;
  else
    stop = rstop;

  GST_DEBUG_OBJECT (sink,
      "step stop at running_time %" GST_TIME_FORMAT, GST_TIME_ARGS (stop));

  if (stop == -1)
    current->duration = current->position;
  else
    current->duration = stop - current->start;

  GST_DEBUG_OBJECT (sink, "step elapsed running_time %" GST_TIME_FORMAT,
      GST_TIME_ARGS (current->duration));

  position = current->start + current->duration;

  /* now move the segment to the new running time */
  gst_segment_set_running_time (segment, GST_FORMAT_TIME, position);

  if (current->flush) {
    /* and remove the time we flushed, start time did not change */
    segment->base = current->start;
  } else {
    /* start time is now the stepped position */
    gst_element_set_start_time (GST_ELEMENT_CAST (sink), position);
  }

  /* restore the previous rate */
  segment->rate = current->start_rate;

  if (segment->rate > 0.0)
    segment->stop = current->start_stop;
  else
    segment->start = current->start_start;

  /* the clip segment is used for position report in paused... */
  gst_segment_copy_into (segment, &sink->clip_segment);

  /* post the step done when we know the stepped duration in TIME */
  message =
      gst_message_new_step_done (GST_OBJECT_CAST (sink), current->format,
      current->amount, current->rate, current->flush, current->intermediate,
      current->duration, eos);
  gst_message_set_seqnum (message, current->seqnum);
  gst_element_post_message (GST_ELEMENT_CAST (sink), message);

  if (!current->intermediate)
    sink->need_preroll = current->need_preroll;

  /* and the current step info finished and becomes invalid */
  current->valid = FALSE;
}

static gboolean
handle_stepping (GstBaseSink * sink, GstSegment * segment,
    GstStepInfo * current, guint64 * cstart, guint64 * cstop, guint64 * rstart,
    guint64 * rstop)
{
  gboolean step_end = FALSE;

  /* see if we need to skip this buffer because of stepping */
  switch (current->format) {
    case GST_FORMAT_TIME:
    {
      guint64 end;
      guint64 first, last;
      gdouble abs_rate;

      if (segment->rate > 0.0) {
        if (segment->stop == *cstop)
          *rstop = *rstart + current->amount;

        first = *rstart;
        last = *rstop;
      } else {
        if (segment->start == *cstart)
          *rstart = *rstop + current->amount;

        first = *rstop;
        last = *rstart;
      }

      end = current->start + current->amount;
      current->position = first - current->start;

      abs_rate = ABS (segment->rate);
      if (G_UNLIKELY (abs_rate != 1.0))
        current->position /= abs_rate;

      GST_DEBUG_OBJECT (sink,
          "buffer: %" GST_TIME_FORMAT "-%" GST_TIME_FORMAT,
          GST_TIME_ARGS (first), GST_TIME_ARGS (last));
      GST_DEBUG_OBJECT (sink,
          "got time step %" GST_TIME_FORMAT "-%" GST_TIME_FORMAT "/%"
          GST_TIME_FORMAT, GST_TIME_ARGS (current->position),
          GST_TIME_ARGS (last - current->start),
          GST_TIME_ARGS (current->amount));

      if ((current->flush && current->position >= current->amount)
          || last >= end) {
        GST_DEBUG_OBJECT (sink, "step ended, we need clipping");
        step_end = TRUE;
        if (segment->rate > 0.0) {
          *rstart = end;
          *cstart = gst_segment_to_position (segment, GST_FORMAT_TIME, end);
        } else {
          *rstop = end;
          *cstop = gst_segment_to_position (segment, GST_FORMAT_TIME, end);
        }
      }
      GST_DEBUG_OBJECT (sink,
          "cstart %" GST_TIME_FORMAT ", rstart %" GST_TIME_FORMAT,
          GST_TIME_ARGS (*cstart), GST_TIME_ARGS (*rstart));
      GST_DEBUG_OBJECT (sink,
          "cstop %" GST_TIME_FORMAT ", rstop %" GST_TIME_FORMAT,
          GST_TIME_ARGS (*cstop), GST_TIME_ARGS (*rstop));
      break;
    }
    case GST_FORMAT_BUFFERS:
      GST_DEBUG_OBJECT (sink,
          "got default step %" G_GUINT64_FORMAT "/%" G_GUINT64_FORMAT,
          current->position, current->amount);

      if (current->position < current->amount) {
        current->position++;
      } else {
        step_end = TRUE;
      }
      break;
    case GST_FORMAT_DEFAULT:
    default:
      GST_DEBUG_OBJECT (sink,
          "got unknown step %" G_GUINT64_FORMAT "/%" G_GUINT64_FORMAT,
          current->position, current->amount);
      break;
  }
  return step_end;
}

/* with STREAM_LOCK, PREROLL_LOCK
 *
 * Returns TRUE if the object needs synchronisation and takes therefore
 * part in prerolling.
 *
 * rsstart/rsstop contain the start/stop in stream time.
 * rrstart/rrstop contain the start/stop in running time.
 */
static gboolean
gst_base_sink_get_sync_times (GstBaseSink * basesink, GstMiniObject * obj,
    GstClockTime * rsstart, GstClockTime * rsstop,
    GstClockTime * rrstart, GstClockTime * rrstop, gboolean * do_sync,
    gboolean * stepped, GstSegment * segment, GstStepInfo * step,
    gboolean * step_end, guint8 obj_type)
{
  GstBaseSinkClass *bclass;
  GstBuffer *buffer;
  GstClockTime start, stop;     /* raw start/stop timestamps */
  guint64 cstart, cstop;        /* clipped raw timestamps */
  guint64 rstart, rstop;        /* clipped timestamps converted to running time */
  GstClockTime sstart, sstop;   /* clipped timestamps converted to stream time */
  GstFormat format;
  GstBaseSinkPrivate *priv;
  gboolean eos;

  priv = basesink->priv;

  /* start with nothing */
  start = stop = GST_CLOCK_TIME_NONE;

  if (G_UNLIKELY (OBJ_IS_EVENT (obj_type))) {
    GstEvent *event = GST_EVENT_CAST (obj);

    switch (GST_EVENT_TYPE (event)) {
        /* EOS event needs syncing */
      case GST_EVENT_EOS:
      {
        if (basesink->segment.rate >= 0.0) {
          sstart = sstop = priv->current_sstop;
          if (!GST_CLOCK_TIME_IS_VALID (sstart)) {
            /* we have not seen a buffer yet, use the segment values */
            sstart = sstop = gst_segment_to_stream_time (&basesink->segment,
                basesink->segment.format, basesink->segment.stop);
          }
        } else {
          sstart = sstop = priv->current_sstart;
          if (!GST_CLOCK_TIME_IS_VALID (sstart)) {
            /* we have not seen a buffer yet, use the segment values */
            sstart = sstop = gst_segment_to_stream_time (&basesink->segment,
                basesink->segment.format, basesink->segment.start);
          }
        }

        rstart = rstop = priv->eos_rtime;
        *do_sync = rstart != -1;
        GST_DEBUG_OBJECT (basesink, "sync times for EOS %" GST_TIME_FORMAT,
            GST_TIME_ARGS (rstart));
        /* if we are stepping, we end now */
        *step_end = step->valid;
        eos = TRUE;
        goto eos_done;
      }
      default:
        /* other events do not need syncing */
        return FALSE;
    }
  }

  eos = FALSE;

again:
  /* else do buffer sync code */
  buffer = GST_BUFFER_CAST (obj);

  bclass = GST_BASE_SINK_GET_CLASS (basesink);

  /* just get the times to see if we need syncing, if the start returns -1 we
   * don't sync. */
  if (bclass->get_times)
    bclass->get_times (basesink, buffer, &start, &stop);

  if (!GST_CLOCK_TIME_IS_VALID (start)) {
    /* we don't need to sync but we still want to get the timestamps for
     * tracking the position */
    gst_base_sink_get_times (basesink, buffer, &start, &stop);
    *do_sync = FALSE;
  } else {
    *do_sync = TRUE;
  }

  GST_DEBUG_OBJECT (basesink, "got times start: %" GST_TIME_FORMAT
      ", stop: %" GST_TIME_FORMAT ", do_sync %d", GST_TIME_ARGS (start),
      GST_TIME_ARGS (stop), *do_sync);

  /* collect segment and format for code clarity */
  format = segment->format;

  /* clip */
  if (G_UNLIKELY (!gst_segment_clip (segment, format,
              start, stop, &cstart, &cstop))) {
    if (step->valid) {
      GST_DEBUG_OBJECT (basesink, "step out of segment");
      /* when we are stepping, pretend we're at the end of the segment */
      if (segment->rate > 0.0) {
        cstart = segment->stop;
        cstop = segment->stop;
      } else {
        cstart = segment->start;
        cstop = segment->start;
      }
      goto do_times;
    }
    goto out_of_segment;
  }

  if (G_UNLIKELY (start != cstart || stop != cstop)) {
    GST_DEBUG_OBJECT (basesink, "clipped to: start %" GST_TIME_FORMAT
        ", stop: %" GST_TIME_FORMAT, GST_TIME_ARGS (cstart),
        GST_TIME_ARGS (cstop));
  }

  /* set last stop position */
  if (G_LIKELY (stop != GST_CLOCK_TIME_NONE && cstop != GST_CLOCK_TIME_NONE))
    segment->position = cstop;
  else
    segment->position = cstart;

do_times:
  rstart = gst_segment_to_running_time (segment, format, cstart);
  rstop = gst_segment_to_running_time (segment, format, cstop);

  if (G_UNLIKELY (step->valid)) {
    if (!(*step_end = handle_stepping (basesink, segment, step, &cstart, &cstop,
                &rstart, &rstop))) {
      /* step is still busy, we discard data when we are flushing */
      *stepped = step->flush;
      GST_DEBUG_OBJECT (basesink, "stepping busy");
    }
  }
  /* this can produce wrong values if we accumulated non-TIME segments. If this happens,
   * upstream is behaving very badly */
  sstart = gst_segment_to_stream_time (segment, format, cstart);
  sstop = gst_segment_to_stream_time (segment, format, cstop);

eos_done:
  /* eos_done label only called when doing EOS, we also stop stepping then */
  if (*step_end && step->flush) {
    GST_DEBUG_OBJECT (basesink, "flushing step ended");
    stop_stepping (basesink, segment, step, rstart, rstop, eos);
    *step_end = FALSE;
    /* re-determine running start times for adjusted segment
     * (which has a flushed amount of running/accumulated time removed) */
    if (!GST_IS_EVENT (obj)) {
      GST_DEBUG_OBJECT (basesink, "refresh sync times");
      goto again;
    }
  }

  /* save times */
  *rsstart = sstart;
  *rsstop = sstop;
  *rrstart = rstart;
  *rrstop = rstop;

  /* buffers and EOS always need syncing and preroll */
  return TRUE;

  /* special cases */
out_of_segment:
  {
    /* we usually clip in the chain function already but stepping could cause
     * the segment to be updated later. we return FALSE so that we don't try
     * to sync on it. */
    GST_LOG_OBJECT (basesink, "buffer skipped, not in segment");
    return FALSE;
  }
}

/* with STREAM_LOCK, PREROLL_LOCK, LOCK
 * adjust a timestamp with the latency and timestamp offset. This function does
 * not adjust for the render delay. */
static GstClockTime
gst_base_sink_adjust_time (GstBaseSink * basesink, GstClockTime time)
{
  GstClockTimeDiff ts_offset;

  /* don't do anything funny with invalid timestamps */
  if (G_UNLIKELY (!GST_CLOCK_TIME_IS_VALID (time)))
    return time;

  time += basesink->priv->latency;

  /* apply offset, be carefull for underflows */
  ts_offset = basesink->priv->ts_offset;
  if (ts_offset < 0) {
    ts_offset = -ts_offset;
    if (ts_offset < time)
      time -= ts_offset;
    else
      time = 0;
  } else
    time += ts_offset;

  /* subtract the render delay again, which was included in the latency */
  if (time > basesink->priv->render_delay)
    time -= basesink->priv->render_delay;
  else
    time = 0;

  return time;
}

/**
 * gst_base_sink_wait_clock:
 * @sink: the sink
 * @time: the running_time to be reached
 * @jitter: (out) (allow-none): the jitter to be filled with time diff, or NULL
 *
 * This function will block until @time is reached. It is usually called by
 * subclasses that use their own internal synchronisation.
 *
 * If @time is not valid, no sycnhronisation is done and #GST_CLOCK_BADTIME is
 * returned. Likewise, if synchronisation is disabled in the element or there
 * is no clock, no synchronisation is done and #GST_CLOCK_BADTIME is returned.
 *
 * This function should only be called with the PREROLL_LOCK held, like when
 * receiving an EOS event in the #GstBaseSinkClass.event() vmethod or when
 * receiving a buffer in
 * the #GstBaseSinkClass.render() vmethod.
 *
 * The @time argument should be the running_time of when this method should
 * return and is not adjusted with any latency or offset configured in the
 * sink.
 *
 * Since: 0.10.20
 *
 * Returns: #GstClockReturn
 */
GstClockReturn
gst_base_sink_wait_clock (GstBaseSink * sink, GstClockTime time,
    GstClockTimeDiff * jitter)
{
  GstClockReturn ret;
  GstClock *clock;
  GstClockTime base_time;

  if (G_UNLIKELY (!GST_CLOCK_TIME_IS_VALID (time)))
    goto invalid_time;

  GST_OBJECT_LOCK (sink);
  if (G_UNLIKELY (!sink->sync))
    goto no_sync;

  if (G_UNLIKELY ((clock = GST_ELEMENT_CLOCK (sink)) == NULL))
    goto no_clock;

  base_time = GST_ELEMENT_CAST (sink)->base_time;
  GST_LOG_OBJECT (sink,
      "time %" GST_TIME_FORMAT ", base_time %" GST_TIME_FORMAT,
      GST_TIME_ARGS (time), GST_TIME_ARGS (base_time));

  /* add base_time to running_time to get the time against the clock */
  time += base_time;

  /* Re-use existing clockid if available */
  /* FIXME: Casting to GstClockEntry only works because the types
   * are the same */
  if (G_LIKELY (sink->priv->cached_clock_id != NULL
          && GST_CLOCK_ENTRY_CLOCK ((GstClockEntry *) sink->
              priv->cached_clock_id) == clock)) {
    if (!gst_clock_single_shot_id_reinit (clock, sink->priv->cached_clock_id,
            time)) {
      gst_clock_id_unref (sink->priv->cached_clock_id);
      sink->priv->cached_clock_id = gst_clock_new_single_shot_id (clock, time);
    }
  } else {
    if (sink->priv->cached_clock_id != NULL)
      gst_clock_id_unref (sink->priv->cached_clock_id);
    sink->priv->cached_clock_id = gst_clock_new_single_shot_id (clock, time);
  }
  GST_OBJECT_UNLOCK (sink);

  /* A blocking wait is performed on the clock. We save the ClockID
   * so we can unlock the entry at any time. While we are blocking, we
   * release the PREROLL_LOCK so that other threads can interrupt the
   * entry. */
  sink->clock_id = sink->priv->cached_clock_id;
  /* release the preroll lock while waiting */
  GST_BASE_SINK_PREROLL_UNLOCK (sink);

  ret = gst_clock_id_wait (sink->priv->cached_clock_id, jitter);

  GST_BASE_SINK_PREROLL_LOCK (sink);
  sink->clock_id = NULL;

  return ret;

  /* no syncing needed */
invalid_time:
  {
    GST_DEBUG_OBJECT (sink, "time not valid, no sync needed");
    return GST_CLOCK_BADTIME;
  }
no_sync:
  {
    GST_DEBUG_OBJECT (sink, "sync disabled");
    GST_OBJECT_UNLOCK (sink);
    return GST_CLOCK_BADTIME;
  }
no_clock:
  {
    GST_DEBUG_OBJECT (sink, "no clock, can't sync");
    GST_OBJECT_UNLOCK (sink);
    return GST_CLOCK_BADTIME;
  }
}

/**
 * gst_base_sink_wait_preroll:
 * @sink: the sink
 *
 * If the #GstBaseSinkClass.render() method performs its own synchronisation
 * against the clock it must unblock when going from PLAYING to the PAUSED state
 * and call this method before continuing to render the remaining data.
 *
 * This function will block until a state change to PLAYING happens (in which
 * case this function returns #GST_FLOW_OK) or the processing must be stopped due
 * to a state change to READY or a FLUSH event (in which case this function
 * returns #GST_FLOW_WRONG_STATE).
 *
 * This function should only be called with the PREROLL_LOCK held, like in the
 * render function.
 *
 * Returns: #GST_FLOW_OK if the preroll completed and processing can
 * continue. Any other return value should be returned from the render vmethod.
 *
 * Since: 0.10.11
 */
GstFlowReturn
gst_base_sink_wait_preroll (GstBaseSink * sink)
{
  sink->have_preroll = TRUE;
  GST_DEBUG_OBJECT (sink, "waiting in preroll for flush or PLAYING");
  /* block until the state changes, or we get a flush, or something */
  GST_BASE_SINK_PREROLL_WAIT (sink);
  sink->have_preroll = FALSE;
  if (G_UNLIKELY (sink->flushing))
    goto stopping;
  if (G_UNLIKELY (sink->priv->step_unlock))
    goto step_unlocked;
  GST_DEBUG_OBJECT (sink, "continue after preroll");

  return GST_FLOW_OK;

  /* ERRORS */
stopping:
  {
    GST_DEBUG_OBJECT (sink, "preroll interrupted because of flush");
    return GST_FLOW_WRONG_STATE;
  }
step_unlocked:
  {
    sink->priv->step_unlock = FALSE;
    GST_DEBUG_OBJECT (sink, "preroll interrupted because of step");
    return GST_FLOW_STEP;
  }
}

static inline guint8
get_object_type (GstMiniObject * obj)
{
  guint8 obj_type;

  if (G_LIKELY (GST_IS_BUFFER (obj)))
    obj_type = _PR_IS_BUFFER;
  else if (GST_IS_EVENT (obj))
    obj_type = _PR_IS_EVENT;
  else if (GST_IS_BUFFER_LIST (obj))
    obj_type = _PR_IS_BUFFERLIST;
  else
    obj_type = _PR_IS_NOTHING;

  return obj_type;
}

/**
 * gst_base_sink_do_preroll:
 * @sink: the sink
 * @obj: (transfer none): the mini object that caused the preroll
 *
 * If the @sink spawns its own thread for pulling buffers from upstream it
 * should call this method after it has pulled a buffer. If the element needed
 * to preroll, this function will perform the preroll and will then block
 * until the element state is changed.
 *
 * This function should be called with the PREROLL_LOCK held.
 *
 * Returns: #GST_FLOW_OK if the preroll completed and processing can
 * continue. Any other return value should be returned from the render vmethod.
 *
 * Since: 0.10.22
 */
GstFlowReturn
gst_base_sink_do_preroll (GstBaseSink * sink, GstMiniObject * obj)
{
  GstFlowReturn ret;

  while (G_UNLIKELY (sink->need_preroll)) {
    guint8 obj_type;
    GST_DEBUG_OBJECT (sink, "prerolling object %p", obj);

    obj_type = get_object_type (obj);

    ret = gst_base_sink_preroll_object (sink, obj_type, obj);
    if (ret != GST_FLOW_OK)
      goto preroll_failed;

    /* need to recheck here because the commit state could have
     * made us not need the preroll anymore */
    if (G_LIKELY (sink->need_preroll)) {
      /* block until the state changes, or we get a flush, or something */
      ret = gst_base_sink_wait_preroll (sink);
      if ((ret != GST_FLOW_OK) && (ret != GST_FLOW_STEP))
        goto preroll_failed;
    }
  }
  return GST_FLOW_OK;

  /* ERRORS */
preroll_failed:
  {
    GST_DEBUG_OBJECT (sink, "preroll failed: %s", gst_flow_get_name (ret));
    return ret;
  }
}

/**
 * gst_base_sink_wait_eos:
 * @sink: the sink
 * @time: the running_time to be reached
 * @jitter: (out) (allow-none): the jitter to be filled with time diff, or NULL
 *
 * This function will block until @time is reached. It is usually called by
 * subclasses that use their own internal synchronisation but want to let the
 * EOS be handled by the base class.
 *
 * This function should only be called with the PREROLL_LOCK held, like when
 * receiving an EOS event in the ::event vmethod.
 *
 * The @time argument should be the running_time of when the EOS should happen
 * and will be adjusted with any latency and offset configured in the sink.
 *
 * Returns: #GstFlowReturn
 *
 * Since: 0.10.15
 */
GstFlowReturn
gst_base_sink_wait_eos (GstBaseSink * sink, GstClockTime time,
    GstClockTimeDiff * jitter)
{
  GstClockReturn status;
  GstFlowReturn ret;

  do {
    GstClockTime stime;

    GST_DEBUG_OBJECT (sink, "checking preroll");

    /* first wait for the playing state before we can continue */
    while (G_UNLIKELY (sink->need_preroll)) {
      ret = gst_base_sink_wait_preroll (sink);
      if ((ret != GST_FLOW_OK) && (ret != GST_FLOW_STEP))
        goto flushing;
    }

    /* preroll done, we can sync since we are in PLAYING now. */
    GST_DEBUG_OBJECT (sink, "possibly waiting for clock to reach %"
        GST_TIME_FORMAT, GST_TIME_ARGS (time));

    /* compensate for latency and ts_offset. We don't adjust for render delay
     * because we don't interact with the device on EOS normally. */
    stime = gst_base_sink_adjust_time (sink, time);

    /* wait for the clock, this can be interrupted because we got shut down or
     * we PAUSED. */
    status = gst_base_sink_wait_clock (sink, stime, jitter);

    GST_DEBUG_OBJECT (sink, "clock returned %d", status);

    /* invalid time, no clock or sync disabled, just continue then */
    if (status == GST_CLOCK_BADTIME)
      break;

    /* waiting could have been interrupted and we can be flushing now */
    if (G_UNLIKELY (sink->flushing))
      goto flushing;

    /* retry if we got unscheduled, which means we did not reach the timeout
     * yet. if some other error occures, we continue. */
  } while (status == GST_CLOCK_UNSCHEDULED);

  GST_DEBUG_OBJECT (sink, "end of stream");

  return GST_FLOW_OK;

  /* ERRORS */
flushing:
  {
    GST_DEBUG_OBJECT (sink, "we are flushing");
    return GST_FLOW_WRONG_STATE;
  }
}

/* with STREAM_LOCK, PREROLL_LOCK
 *
 * Make sure we are in PLAYING and synchronize an object to the clock.
 *
 * If we need preroll, we are not in PLAYING. We try to commit the state
 * if needed and then block if we still are not PLAYING.
 *
 * We start waiting on the clock in PLAYING. If we got interrupted, we
 * immediatly try to re-preroll.
 *
 * Some objects do not need synchronisation (most events) and so this function
 * immediatly returns GST_FLOW_OK.
 *
 * for objects that arrive later than max-lateness to be synchronized to the
 * clock have the @late boolean set to TRUE.
 *
 * This function keeps a running average of the jitter (the diff between the
 * clock time and the requested sync time). The jitter is negative for
 * objects that arrive in time and positive for late buffers.
 *
 * does not take ownership of obj.
 */
static GstFlowReturn
gst_base_sink_do_sync (GstBaseSink * basesink, GstPad * pad,
    GstMiniObject * obj, gboolean * late, gboolean * step_end, guint8 obj_type)
{
  GstClockTimeDiff jitter = 0;
  gboolean syncable;
  GstClockReturn status = GST_CLOCK_OK;
  GstClockTime rstart, rstop, sstart, sstop, stime;
  gboolean do_sync;
  GstBaseSinkPrivate *priv;
  GstFlowReturn ret;
  GstStepInfo *current, *pending;
  gboolean stepped;

  priv = basesink->priv;

do_step:
  sstart = sstop = rstart = rstop = GST_CLOCK_TIME_NONE;
  do_sync = TRUE;
  stepped = FALSE;

  priv->current_rstart = GST_CLOCK_TIME_NONE;

  /* get stepping info */
  current = &priv->current_step;
  pending = &priv->pending_step;

  /* get timing information for this object against the render segment */
  syncable = gst_base_sink_get_sync_times (basesink, obj,
      &sstart, &sstop, &rstart, &rstop, &do_sync, &stepped, &basesink->segment,
      current, step_end, obj_type);

  if (G_UNLIKELY (stepped))
    goto step_skipped;

  /* a syncable object needs to participate in preroll and
   * clocking. All buffers and EOS are syncable. */
  if (G_UNLIKELY (!syncable))
    goto not_syncable;

  /* store timing info for current object */
  priv->current_rstart = rstart;
  priv->current_rstop = (GST_CLOCK_TIME_IS_VALID (rstop) ? rstop : rstart);

  /* save sync time for eos when the previous object needed sync */
  priv->eos_rtime = (do_sync ? priv->current_rstop : GST_CLOCK_TIME_NONE);

  /* calculate inter frame spacing */
  if (G_UNLIKELY (priv->prev_rstart != -1 && priv->prev_rstart < rstart)) {
    GstClockTime in_diff;

    in_diff = rstart - priv->prev_rstart;

    if (priv->avg_in_diff == -1)
      priv->avg_in_diff = in_diff;
    else
      priv->avg_in_diff = UPDATE_RUNNING_AVG (priv->avg_in_diff, in_diff);

    GST_LOG_OBJECT (basesink, "avg frame diff %" GST_TIME_FORMAT,
        GST_TIME_ARGS (priv->avg_in_diff));

  }
  priv->prev_rstart = rstart;

  if (G_UNLIKELY (priv->earliest_in_time != -1
          && rstart < priv->earliest_in_time))
    goto qos_dropped;

again:
  /* first do preroll, this makes sure we commit our state
   * to PAUSED and can continue to PLAYING. We cannot perform
   * any clock sync in PAUSED because there is no clock. */
  ret = gst_base_sink_do_preroll (basesink, obj);
  if (G_UNLIKELY (ret != GST_FLOW_OK))
    goto preroll_failed;

  /* update the segment with a pending step if the current one is invalid and we
   * have a new pending one. We only accept new step updates after a preroll */
  if (G_UNLIKELY (pending->valid && !current->valid)) {
    start_stepping (basesink, &basesink->segment, pending, current);
    goto do_step;
  }

  /* After rendering we store the position of the last buffer so that we can use
   * it to report the position. We need to take the lock here. */
  GST_OBJECT_LOCK (basesink);
  priv->current_sstart = sstart;
  priv->current_sstop = (GST_CLOCK_TIME_IS_VALID (sstop) ? sstop : sstart);
  GST_OBJECT_UNLOCK (basesink);

  if (!do_sync)
    goto done;

  /* adjust for latency */
  stime = gst_base_sink_adjust_time (basesink, rstart);

  /* adjust for render-delay, avoid underflows */
  if (GST_CLOCK_TIME_IS_VALID (stime)) {
    if (stime > priv->render_delay)
      stime -= priv->render_delay;
    else
      stime = 0;
  }

  /* preroll done, we can sync since we are in PLAYING now. */
  GST_DEBUG_OBJECT (basesink, "possibly waiting for clock to reach %"
      GST_TIME_FORMAT ", adjusted %" GST_TIME_FORMAT,
      GST_TIME_ARGS (rstart), GST_TIME_ARGS (stime));

  /* This function will return immediatly if start == -1, no clock
   * or sync is disabled with GST_CLOCK_BADTIME. */
  status = gst_base_sink_wait_clock (basesink, stime, &jitter);

  GST_DEBUG_OBJECT (basesink, "clock returned %d, jitter %c%" GST_TIME_FORMAT,
      status, (jitter < 0 ? '-' : ' '), GST_TIME_ARGS (ABS (jitter)));

  /* invalid time, no clock or sync disabled, just render */
  if (status == GST_CLOCK_BADTIME)
    goto done;

  /* waiting could have been interrupted and we can be flushing now */
  if (G_UNLIKELY (basesink->flushing))
    goto flushing;

  /* check for unlocked by a state change, we are not flushing so
   * we can try to preroll on the current buffer. */
  if (G_UNLIKELY (status == GST_CLOCK_UNSCHEDULED)) {
    GST_DEBUG_OBJECT (basesink, "unscheduled, waiting some more");
    priv->call_preroll = TRUE;
    goto again;
  }

  /* successful syncing done, record observation */
  priv->current_jitter = jitter;

  /* check if the object should be dropped */
  *late = gst_base_sink_is_too_late (basesink, obj, rstart, rstop,
      status, jitter);

done:
  return GST_FLOW_OK;

  /* ERRORS */
step_skipped:
  {
    GST_DEBUG_OBJECT (basesink, "skipped stepped object %p", obj);
    *late = TRUE;
    return GST_FLOW_OK;
  }
not_syncable:
  {
    GST_DEBUG_OBJECT (basesink, "non syncable object %p", obj);
    return GST_FLOW_OK;
  }
qos_dropped:
  {
    GST_DEBUG_OBJECT (basesink, "dropped because of QoS %p", obj);
    *late = TRUE;
    return GST_FLOW_OK;
  }
flushing:
  {
    GST_DEBUG_OBJECT (basesink, "we are flushing");
    return GST_FLOW_WRONG_STATE;
  }
preroll_failed:
  {
    GST_DEBUG_OBJECT (basesink, "preroll failed");
    *step_end = FALSE;
    return ret;
  }
}

static gboolean
gst_base_sink_send_qos (GstBaseSink * basesink, GstQOSType type,
    gdouble proportion, GstClockTime time, GstClockTimeDiff diff)
{
  GstEvent *event;
  gboolean res;

  /* generate Quality-of-Service event */
  GST_CAT_DEBUG_OBJECT (GST_CAT_QOS, basesink,
      "qos: type %d, proportion: %lf, diff %" G_GINT64_FORMAT ", timestamp %"
      GST_TIME_FORMAT, type, proportion, diff, GST_TIME_ARGS (time));

  event = gst_event_new_qos (type, proportion, diff, time);

  /* send upstream */
  res = gst_pad_push_event (basesink->sinkpad, event);

  return res;
}

static void
gst_base_sink_perform_qos (GstBaseSink * sink, gboolean dropped)
{
  GstBaseSinkPrivate *priv;
  GstClockTime start, stop;
  GstClockTimeDiff jitter;
  GstClockTime pt, entered, left;
  GstClockTime duration;
  gdouble rate;

  priv = sink->priv;

  start = priv->current_rstart;

  if (priv->current_step.valid)
    return;

  /* if Quality-of-Service disabled, do nothing */
  if (!g_atomic_int_get (&priv->qos_enabled) ||
      !GST_CLOCK_TIME_IS_VALID (start))
    return;

  stop = priv->current_rstop;
  jitter = priv->current_jitter;

  if (jitter < 0) {
    /* this is the time the buffer entered the sink */
    if (start < -jitter)
      entered = 0;
    else
      entered = start + jitter;
    left = start;
  } else {
    /* this is the time the buffer entered the sink */
    entered = start + jitter;
    /* this is the time the buffer left the sink */
    left = start + jitter;
  }

  /* calculate duration of the buffer */
  if (GST_CLOCK_TIME_IS_VALID (stop) && stop != start)
    duration = stop - start;
  else
    duration = priv->avg_in_diff;

  /* if we have the time when the last buffer left us, calculate
   * processing time */
  if (GST_CLOCK_TIME_IS_VALID (priv->last_left)) {
    if (entered > priv->last_left) {
      pt = entered - priv->last_left;
    } else {
      pt = 0;
    }
  } else {
    pt = priv->avg_pt;
  }

  GST_CAT_DEBUG_OBJECT (GST_CAT_QOS, sink, "start: %" GST_TIME_FORMAT
      ", stop %" GST_TIME_FORMAT ", entered %" GST_TIME_FORMAT ", left %"
      GST_TIME_FORMAT ", pt: %" GST_TIME_FORMAT ", duration %" GST_TIME_FORMAT
      ",jitter %" G_GINT64_FORMAT, GST_TIME_ARGS (start), GST_TIME_ARGS (stop),
      GST_TIME_ARGS (entered), GST_TIME_ARGS (left), GST_TIME_ARGS (pt),
      GST_TIME_ARGS (duration), jitter);

  GST_CAT_DEBUG_OBJECT (GST_CAT_QOS, sink, "avg_duration: %" GST_TIME_FORMAT
      ", avg_pt: %" GST_TIME_FORMAT ", avg_rate: %g",
      GST_TIME_ARGS (priv->avg_duration), GST_TIME_ARGS (priv->avg_pt),
      priv->avg_rate);

  /* collect running averages. for first observations, we copy the
   * values */
  if (!GST_CLOCK_TIME_IS_VALID (priv->avg_duration))
    priv->avg_duration = duration;
  else
    priv->avg_duration = UPDATE_RUNNING_AVG (priv->avg_duration, duration);

  if (!GST_CLOCK_TIME_IS_VALID (priv->avg_pt))
    priv->avg_pt = pt;
  else
    priv->avg_pt = UPDATE_RUNNING_AVG (priv->avg_pt, pt);

  if (priv->avg_duration != 0)
    rate =
        gst_guint64_to_gdouble (priv->avg_pt) /
        gst_guint64_to_gdouble (priv->avg_duration);
  else
    rate = 1.0;

  if (GST_CLOCK_TIME_IS_VALID (priv->last_left)) {
    if (dropped || priv->avg_rate < 0.0) {
      priv->avg_rate = rate;
    } else {
      if (rate > 1.0)
        priv->avg_rate = UPDATE_RUNNING_AVG_N (priv->avg_rate, rate);
      else
        priv->avg_rate = UPDATE_RUNNING_AVG_P (priv->avg_rate, rate);
    }
  }

  GST_CAT_DEBUG_OBJECT (GST_CAT_QOS, sink,
      "updated: avg_duration: %" GST_TIME_FORMAT ", avg_pt: %" GST_TIME_FORMAT
      ", avg_rate: %g", GST_TIME_ARGS (priv->avg_duration),
      GST_TIME_ARGS (priv->avg_pt), priv->avg_rate);


  if (priv->avg_rate >= 0.0) {
    GstQOSType type;
    GstClockTimeDiff diff;

    /* if we have a valid rate, start sending QoS messages */
    if (priv->current_jitter < 0) {
      /* make sure we never go below 0 when adding the jitter to the
       * timestamp. */
      if (priv->current_rstart < -priv->current_jitter)
        priv->current_jitter = -priv->current_rstart;
    }

    if (priv->throttle_time > 0) {
      diff = priv->throttle_time;
      type = GST_QOS_TYPE_THROTTLE;
    } else {
      diff = priv->current_jitter;
      if (diff <= 0)
        type = GST_QOS_TYPE_OVERFLOW;
      else
        type = GST_QOS_TYPE_UNDERFLOW;
    }

    gst_base_sink_send_qos (sink, type, priv->avg_rate, priv->current_rstart,
        diff);
  }

  /* record when this buffer will leave us */
  priv->last_left = left;
}

/* reset all qos measuring */
static void
gst_base_sink_reset_qos (GstBaseSink * sink)
{
  GstBaseSinkPrivate *priv;

  priv = sink->priv;

  priv->last_render_time = GST_CLOCK_TIME_NONE;
  priv->prev_rstart = GST_CLOCK_TIME_NONE;
  priv->earliest_in_time = GST_CLOCK_TIME_NONE;
  priv->last_left = GST_CLOCK_TIME_NONE;
  priv->avg_duration = GST_CLOCK_TIME_NONE;
  priv->avg_pt = GST_CLOCK_TIME_NONE;
  priv->avg_rate = -1.0;
  priv->avg_render = GST_CLOCK_TIME_NONE;
  priv->avg_in_diff = GST_CLOCK_TIME_NONE;
  priv->rendered = 0;
  priv->dropped = 0;

}

/* Checks if the object was scheduled too late.
 *
 * rstart/rstop contain the running_time start and stop values
 * of the object.
 *
 * status and jitter contain the return values from the clock wait.
 *
 * returns TRUE if the buffer was too late.
 */
static gboolean
gst_base_sink_is_too_late (GstBaseSink * basesink, GstMiniObject * obj,
    GstClockTime rstart, GstClockTime rstop,
    GstClockReturn status, GstClockTimeDiff jitter)
{
  gboolean late;
  guint64 max_lateness;
  GstBaseSinkPrivate *priv;

  priv = basesink->priv;

  late = FALSE;

  /* only for objects that were too late */
  if (G_LIKELY (status != GST_CLOCK_EARLY))
    goto in_time;

  max_lateness = basesink->max_lateness;

  /* check if frame dropping is enabled */
  if (max_lateness == -1)
    goto no_drop;

  /* only check for buffers */
  if (G_UNLIKELY (!GST_IS_BUFFER (obj)))
    goto not_buffer;

  /* can't do check if we don't have a timestamp */
  if (G_UNLIKELY (!GST_CLOCK_TIME_IS_VALID (rstart)))
    goto no_timestamp;

  /* we can add a valid stop time */
  if (GST_CLOCK_TIME_IS_VALID (rstop))
    max_lateness += rstop;
  else {
    max_lateness += rstart;
    /* no stop time, use avg frame diff */
    if (priv->avg_in_diff != -1)
      max_lateness += priv->avg_in_diff;
  }

  /* if the jitter bigger than duration and lateness we are too late */
  if ((late = rstart + jitter > max_lateness)) {
    GST_CAT_DEBUG_OBJECT (GST_CAT_PERFORMANCE, basesink,
        "buffer is too late %" GST_TIME_FORMAT
        " > %" GST_TIME_FORMAT, GST_TIME_ARGS (rstart + jitter),
        GST_TIME_ARGS (max_lateness));
    /* !!emergency!!, if we did not receive anything valid for more than a
     * second, render it anyway so the user sees something */
    if (GST_CLOCK_TIME_IS_VALID (priv->last_render_time) &&
        rstart - priv->last_render_time > GST_SECOND) {
      late = FALSE;
      GST_ELEMENT_WARNING (basesink, CORE, CLOCK,
          (_("A lot of buffers are being dropped.")),
          ("There may be a timestamping problem, or this computer is too slow."));
      GST_CAT_DEBUG_OBJECT (GST_CAT_PERFORMANCE, basesink,
          "**emergency** last buffer at %" GST_TIME_FORMAT " > GST_SECOND",
          GST_TIME_ARGS (priv->last_render_time));
    }
  }

done:
  if (!late || !GST_CLOCK_TIME_IS_VALID (priv->last_render_time)) {
    priv->last_render_time = rstart;
    /* the next allowed input timestamp */
    if (priv->throttle_time > 0)
      priv->earliest_in_time = rstart + priv->throttle_time;
  }
  return late;

  /* all is fine */
in_time:
  {
    GST_DEBUG_OBJECT (basesink, "object was scheduled in time");
    goto done;
  }
no_drop:
  {
    GST_DEBUG_OBJECT (basesink, "frame dropping disabled");
    goto done;
  }
not_buffer:
  {
    GST_DEBUG_OBJECT (basesink, "object is not a buffer");
    return FALSE;
  }
no_timestamp:
  {
    GST_DEBUG_OBJECT (basesink, "buffer has no timestamp");
    return FALSE;
  }
}

/* called before and after calling the render vmethod. It keeps track of how
 * much time was spent in the render method and is used to check if we are
 * flooded */
static void
gst_base_sink_do_render_stats (GstBaseSink * basesink, gboolean start)
{
  GstBaseSinkPrivate *priv;

  priv = basesink->priv;

  if (start) {
    priv->start = gst_util_get_timestamp ();
  } else {
    GstClockTime elapsed;

    priv->stop = gst_util_get_timestamp ();

    elapsed = GST_CLOCK_DIFF (priv->start, priv->stop);

    if (!GST_CLOCK_TIME_IS_VALID (priv->avg_render))
      priv->avg_render = elapsed;
    else
      priv->avg_render = UPDATE_RUNNING_AVG (priv->avg_render, elapsed);

    GST_CAT_DEBUG_OBJECT (GST_CAT_QOS, basesink,
        "avg_render: %" GST_TIME_FORMAT, GST_TIME_ARGS (priv->avg_render));
  }
}

/* with STREAM_LOCK, PREROLL_LOCK,
 *
 * Synchronize the object on the clock and then render it.
 *
 * takes ownership of obj.
 */
static GstFlowReturn
gst_base_sink_render_object (GstBaseSink * basesink, GstPad * pad,
    guint8 obj_type, gpointer obj)
{
  GstFlowReturn ret;
  GstBaseSinkClass *bclass;
  gboolean late, step_end;
  gpointer sync_obj;
  GstBaseSinkPrivate *priv;

  priv = basesink->priv;

  if (OBJ_IS_BUFFERLIST (obj_type)) {
    /*
     * If buffer list, use the first group buffer within the list
     * for syncing
     */
    sync_obj = gst_buffer_list_get (GST_BUFFER_LIST_CAST (obj), 0);
    g_assert (NULL != sync_obj);
  } else {
    sync_obj = obj;
  }

again:
  late = FALSE;
  step_end = FALSE;

  /* synchronize this object, non syncable objects return OK
   * immediatly. */
  ret =
      gst_base_sink_do_sync (basesink, pad, sync_obj, &late, &step_end,
      obj_type);
  if (G_UNLIKELY (ret != GST_FLOW_OK))
    goto sync_failed;

  /* and now render, event or buffer/buffer list. */
  if (G_LIKELY (OBJ_IS_BUFFERFULL (obj_type))) {
    /* drop late buffers unconditionally, let's hope it's unlikely */
    if (G_UNLIKELY (late))
      goto dropped;

    bclass = GST_BASE_SINK_GET_CLASS (basesink);

    if (G_LIKELY ((OBJ_IS_BUFFERLIST (obj_type) && bclass->render_list) ||
            (!OBJ_IS_BUFFERLIST (obj_type) && bclass->render))) {
      gint do_qos;

      /* read once, to get same value before and after */
      do_qos = g_atomic_int_get (&priv->qos_enabled);

      GST_DEBUG_OBJECT (basesink, "rendering object %p", obj);

      /* record rendering time for QoS and stats */
      if (do_qos)
        gst_base_sink_do_render_stats (basesink, TRUE);

      if (!OBJ_IS_BUFFERLIST (obj_type)) {
        GstBuffer *buf;

        /* For buffer lists do not set last buffer. Creating buffer
         * with meaningful data can be done only with memcpy which will
         * significantly affect performance */
        buf = GST_BUFFER_CAST (obj);
        gst_base_sink_set_last_buffer (basesink, buf);

        ret = bclass->render (basesink, buf);
      } else {
        GstBufferList *buflist;

        buflist = GST_BUFFER_LIST_CAST (obj);

        ret = bclass->render_list (basesink, buflist);
      }

      if (do_qos)
        gst_base_sink_do_render_stats (basesink, FALSE);

      if (ret == GST_FLOW_STEP)
        goto again;

      if (G_UNLIKELY (basesink->flushing))
        goto flushing;

      priv->rendered++;
    }
  } else if (G_LIKELY (OBJ_IS_EVENT (obj_type))) {
    GstEvent *event = GST_EVENT_CAST (obj);
    gboolean event_res = TRUE;
    GstEventType type;

    bclass = GST_BASE_SINK_GET_CLASS (basesink);

    type = GST_EVENT_TYPE (event);

    GST_DEBUG_OBJECT (basesink, "rendering event %p, type %s", obj,
        gst_event_type_get_name (type));

    if (bclass->event)
      event_res = bclass->event (basesink, event);

    /* when we get here we could be flushing again when the event handler calls
     * _wait_eos(). We have to ignore this object in that case. */
    if (G_UNLIKELY (basesink->flushing))
      goto flushing;

    if (G_LIKELY (event_res)) {
      guint32 seqnum;

      seqnum = basesink->priv->seqnum = gst_event_get_seqnum (event);
      GST_DEBUG_OBJECT (basesink, "Got seqnum #%" G_GUINT32_FORMAT, seqnum);

      switch (type) {
        case GST_EVENT_EOS:
        {
          GstMessage *message;

          /* the EOS event is completely handled so we mark
           * ourselves as being in the EOS state. eos is also
           * protected by the object lock so we can read it when
           * answering the POSITION query. */
          GST_OBJECT_LOCK (basesink);
          basesink->eos = TRUE;
          GST_OBJECT_UNLOCK (basesink);

          /* ok, now we can post the message */
          GST_DEBUG_OBJECT (basesink, "Now posting EOS");

          message = gst_message_new_eos (GST_OBJECT_CAST (basesink));
          gst_message_set_seqnum (message, seqnum);
          gst_element_post_message (GST_ELEMENT_CAST (basesink), message);
          break;
        }
        case GST_EVENT_SEGMENT:
          /* configure the segment */
          gst_base_sink_configure_segment (basesink, pad, event,
              &basesink->segment);
          break;
        case GST_EVENT_TAG:
        {
          GstTagList *taglist;

          gst_event_parse_tag (event, &taglist);

          gst_element_post_message (GST_ELEMENT_CAST (basesink),
              gst_message_new_tag (GST_OBJECT_CAST (basesink),
                  gst_tag_list_copy (taglist)));
          break;
        }
        case GST_EVENT_SINK_MESSAGE:
        {
          GstMessage *msg = NULL;

          gst_event_parse_sink_message (event, &msg);

          if (msg)
            gst_element_post_message (GST_ELEMENT_CAST (basesink), msg);
        }
        default:
          break;
      }
    }
  } else {
    g_return_val_if_reached (GST_FLOW_ERROR);
  }

done:
  if (step_end) {
    /* the step ended, check if we need to activate a new step */
    GST_DEBUG_OBJECT (basesink, "step ended");
    stop_stepping (basesink, &basesink->segment, &priv->current_step,
        priv->current_rstart, priv->current_rstop, basesink->eos);
    goto again;
  }

  gst_base_sink_perform_qos (basesink, late);

  GST_DEBUG_OBJECT (basesink, "object unref after render %p", obj);
  gst_mini_object_unref (GST_MINI_OBJECT_CAST (obj));
  return ret;

  /* ERRORS */
sync_failed:
  {
    GST_DEBUG_OBJECT (basesink, "do_sync returned %s", gst_flow_get_name (ret));
    goto done;
  }
dropped:
  {
    priv->dropped++;
    GST_DEBUG_OBJECT (basesink, "buffer late, dropping");

    if (g_atomic_int_get (&priv->qos_enabled)) {
      GstMessage *qos_msg;
      GstClockTime timestamp, duration;

      timestamp = GST_BUFFER_TIMESTAMP (GST_BUFFER_CAST (sync_obj));
      duration = GST_BUFFER_DURATION (GST_BUFFER_CAST (sync_obj));

      GST_CAT_DEBUG_OBJECT (GST_CAT_QOS, basesink,
          "qos: dropped buffer rt %" GST_TIME_FORMAT ", st %" GST_TIME_FORMAT
          ", ts %" GST_TIME_FORMAT ", dur %" GST_TIME_FORMAT,
          GST_TIME_ARGS (priv->current_rstart),
          GST_TIME_ARGS (priv->current_sstart), GST_TIME_ARGS (timestamp),
          GST_TIME_ARGS (duration));
      GST_CAT_DEBUG_OBJECT (GST_CAT_QOS, basesink,
          "qos: rendered %" G_GUINT64_FORMAT ", dropped %" G_GUINT64_FORMAT,
          priv->rendered, priv->dropped);

      qos_msg =
          gst_message_new_qos (GST_OBJECT_CAST (basesink), basesink->sync,
          priv->current_rstart, priv->current_sstart, timestamp, duration);
      gst_message_set_qos_values (qos_msg, priv->current_jitter, priv->avg_rate,
          1000000);
      gst_message_set_qos_stats (qos_msg, GST_FORMAT_BUFFERS, priv->rendered,
          priv->dropped);
      gst_element_post_message (GST_ELEMENT_CAST (basesink), qos_msg);
    }
    goto done;
  }
flushing:
  {
    GST_DEBUG_OBJECT (basesink, "we are flushing, ignore object");
    gst_mini_object_unref (obj);
    return GST_FLOW_WRONG_STATE;
  }
}

/* with STREAM_LOCK, PREROLL_LOCK
 *
 * Perform preroll on the given object. For buffers this means
 * calling the preroll subclass method.
 * If that succeeds, the state will be commited.
 *
 * function does not take ownership of obj.
 */
static GstFlowReturn
gst_base_sink_preroll_object (GstBaseSink * basesink, guint8 obj_type,
    GstMiniObject * obj)
{
  GstFlowReturn ret;

  GST_DEBUG_OBJECT (basesink, "prerolling object %p", obj);

  /* if it's a buffer, we need to call the preroll method */
  if (G_LIKELY (OBJ_IS_BUFFERFULL (obj_type) && basesink->priv->call_preroll)) {
    GstBaseSinkClass *bclass;
    GstBuffer *buf;
    GstClockTime timestamp;

    if (OBJ_IS_BUFFERLIST (obj_type)) {
      buf = gst_buffer_list_get (GST_BUFFER_LIST_CAST (obj), 0);
      g_assert (NULL != buf);
    } else {
      buf = GST_BUFFER_CAST (obj);
    }

    timestamp = GST_BUFFER_TIMESTAMP (buf);

    GST_DEBUG_OBJECT (basesink, "preroll buffer %" GST_TIME_FORMAT,
        GST_TIME_ARGS (timestamp));

    /*
     * For buffer lists do not set last buffer. Creating buffer
     * with meaningful data can be done only with memcpy which will
     * significantly affect performance
     */
    if (!OBJ_IS_BUFFERLIST (obj_type)) {
      gst_base_sink_set_last_buffer (basesink, buf);
    }

    bclass = GST_BASE_SINK_GET_CLASS (basesink);
    if (bclass->preroll)
      if ((ret = bclass->preroll (basesink, buf)) != GST_FLOW_OK)
        goto preroll_failed;

    basesink->priv->call_preroll = FALSE;
  }

  /* commit state */
  if (G_LIKELY (basesink->playing_async)) {
    if (G_UNLIKELY (!gst_base_sink_commit_state (basesink)))
      goto stopping;
  }

  return GST_FLOW_OK;

  /* ERRORS */
preroll_failed:
  {
    GST_DEBUG_OBJECT (basesink, "preroll failed, abort state");
    gst_element_abort_state (GST_ELEMENT_CAST (basesink));
    return ret;
  }
stopping:
  {
    GST_DEBUG_OBJECT (basesink, "stopping while commiting state");
    return GST_FLOW_WRONG_STATE;
  }
}

/* with STREAM_LOCK, PREROLL_LOCK
 *
 * Queue an object for rendering.
 * The first prerollable object queued will complete the preroll. If the
 * preroll queue is filled, we render all the objects in the queue.
 *
 * This function takes ownership of the object.
 */
static GstFlowReturn
gst_base_sink_queue_object_unlocked (GstBaseSink * basesink, GstPad * pad,
    guint8 obj_type, gpointer obj, gboolean prerollable)
{
  GstFlowReturn ret = GST_FLOW_OK;
  gint length;
  GQueue *q;

  if (G_UNLIKELY (basesink->need_preroll)) {
    if (G_LIKELY (prerollable))
      basesink->preroll_queued++;

    length = basesink->preroll_queued;

    GST_DEBUG_OBJECT (basesink, "now %d prerolled items", length);

    /* first prerollable item needs to finish the preroll */
    if (length == 1) {
      ret = gst_base_sink_preroll_object (basesink, obj_type, obj);
      if (G_UNLIKELY (ret != GST_FLOW_OK))
        goto preroll_failed;
    }
    /* need to recheck if we need preroll, commmit state during preroll
     * could have made us not need more preroll. */
    if (G_UNLIKELY (basesink->need_preroll)) {
      /* see if we can render now, if we can't add the object to the preroll
       * queue. */
      if (G_UNLIKELY (length <= basesink->preroll_queue_max_len))
        goto more_preroll;
    }
  }
  /* we can start rendering (or blocking) the queued object
   * if any. */
  q = basesink->preroll_queue;
  while (G_UNLIKELY (!g_queue_is_empty (q))) {
    GstMiniObject *o;
    guint8 ot;

    o = g_queue_pop_head (q);
    GST_DEBUG_OBJECT (basesink, "rendering queued object %p", o);

    ot = get_object_type (o);

    /* do something with the return value */
    ret = gst_base_sink_render_object (basesink, pad, ot, o);
    if (ret != GST_FLOW_OK)
      goto dequeue_failed;
  }

  /* now render the object */
  ret = gst_base_sink_render_object (basesink, pad, obj_type, obj);
  basesink->preroll_queued = 0;

  return ret;

  /* special cases */
preroll_failed:
  {
    GST_DEBUG_OBJECT (basesink, "preroll failed, reason %s",
        gst_flow_get_name (ret));
    gst_mini_object_unref (GST_MINI_OBJECT_CAST (obj));
    return ret;
  }
more_preroll:
  {
    /* add object to the queue and return */
    GST_DEBUG_OBJECT (basesink, "need more preroll data %d <= %d",
        length, basesink->preroll_queue_max_len);
    g_queue_push_tail (basesink->preroll_queue, obj);
    return GST_FLOW_OK;
  }
dequeue_failed:
  {
    GST_DEBUG_OBJECT (basesink, "rendering queued objects failed, reason %s",
        gst_flow_get_name (ret));
    gst_mini_object_unref (GST_MINI_OBJECT_CAST (obj));
    return ret;
  }
}

/* with STREAM_LOCK
 *
 * This function grabs the PREROLL_LOCK and adds the object to
 * the queue.
 *
 * This function takes ownership of obj.
 *
 * Note: Only GstEvent seem to be passed to this private method
 */
static GstFlowReturn
gst_base_sink_queue_object (GstBaseSink * basesink, GstPad * pad,
    GstMiniObject * obj, gboolean prerollable)
{
  GstFlowReturn ret;

  GST_BASE_SINK_PREROLL_LOCK (basesink);
  if (G_UNLIKELY (basesink->flushing))
    goto flushing;

  if (G_UNLIKELY (basesink->priv->received_eos))
    goto was_eos;

  ret =
      gst_base_sink_queue_object_unlocked (basesink, pad, _PR_IS_EVENT, obj,
      prerollable);
  GST_BASE_SINK_PREROLL_UNLOCK (basesink);

  return ret;

  /* ERRORS */
flushing:
  {
    GST_DEBUG_OBJECT (basesink, "sink is flushing");
    GST_BASE_SINK_PREROLL_UNLOCK (basesink);
    gst_mini_object_unref (obj);
    return GST_FLOW_WRONG_STATE;
  }
was_eos:
  {
    GST_DEBUG_OBJECT (basesink,
        "we are EOS, dropping object, return UNEXPECTED");
    GST_BASE_SINK_PREROLL_UNLOCK (basesink);
    gst_mini_object_unref (obj);
    return GST_FLOW_UNEXPECTED;
  }
}

static void
gst_base_sink_flush_start (GstBaseSink * basesink, GstPad * pad)
{
  /* make sure we are not blocked on the clock also clear any pending
   * eos state. */
  gst_base_sink_set_flushing (basesink, pad, TRUE);

  /* we grab the stream lock but that is not needed since setting the
   * sink to flushing would make sure no state commit is being done
   * anymore */
  GST_PAD_STREAM_LOCK (pad);
  gst_base_sink_reset_qos (basesink);
  /* and we need to commit our state again on the next
   * prerolled buffer */
  basesink->playing_async = TRUE;
  if (basesink->priv->async_enabled) {
    gst_element_lost_state (GST_ELEMENT_CAST (basesink));
  } else {
    basesink->priv->have_latency = TRUE;
  }
  gst_base_sink_set_last_buffer (basesink, NULL);
  GST_PAD_STREAM_UNLOCK (pad);
}

static void
gst_base_sink_flush_stop (GstBaseSink * basesink, GstPad * pad,
    gboolean reset_time)
{
  /* unset flushing so we can accept new data, this also flushes out any EOS
   * event. */
  gst_base_sink_set_flushing (basesink, pad, FALSE);

  /* for position reporting */
  GST_OBJECT_LOCK (basesink);
  basesink->priv->current_sstart = GST_CLOCK_TIME_NONE;
  basesink->priv->current_sstop = GST_CLOCK_TIME_NONE;
  basesink->priv->eos_rtime = GST_CLOCK_TIME_NONE;
  basesink->priv->call_preroll = TRUE;
  basesink->priv->current_step.valid = FALSE;
  basesink->priv->pending_step.valid = FALSE;
  if (basesink->pad_mode == GST_ACTIVATE_PUSH) {
    /* we need new segment info after the flush. */
    basesink->have_newsegment = FALSE;
    if (reset_time) {
      gst_segment_init (&basesink->segment, GST_FORMAT_UNDEFINED);
      gst_segment_init (&basesink->clip_segment, GST_FORMAT_UNDEFINED);
    }
  }
  basesink->priv->reset_time = reset_time;
  GST_OBJECT_UNLOCK (basesink);
}

static gboolean
gst_base_sink_event (GstPad * pad, GstEvent * event)
{
  GstBaseSink *basesink;
  gboolean result = TRUE;
  GstBaseSinkClass *bclass;

  basesink = GST_BASE_SINK (gst_pad_get_parent (pad));
  if (G_UNLIKELY (basesink == NULL)) {
    gst_event_unref (event);
    return FALSE;
  }

  bclass = GST_BASE_SINK_GET_CLASS (basesink);

  GST_DEBUG_OBJECT (basesink, "received event %p %" GST_PTR_FORMAT, event,
      event);

  switch (GST_EVENT_TYPE (event)) {
    case GST_EVENT_EOS:
    {
      GstFlowReturn ret;

      GST_BASE_SINK_PREROLL_LOCK (basesink);
      if (G_UNLIKELY (basesink->flushing))
        goto flushing;

      if (G_UNLIKELY (basesink->priv->received_eos))
        goto after_eos;

      /* we set the received EOS flag here so that we can use it when testing if
       * we are prerolled and to refuse more buffers. */
      basesink->priv->received_eos = TRUE;

      /* EOS is a prerollable object, we call the unlocked version because it
       * does not check the received_eos flag. */
      ret = gst_base_sink_queue_object_unlocked (basesink, pad,
          _PR_IS_EVENT, GST_MINI_OBJECT_CAST (event), TRUE);
      if (G_UNLIKELY (ret != GST_FLOW_OK))
        result = FALSE;

      GST_BASE_SINK_PREROLL_UNLOCK (basesink);
      break;
    }
    case GST_EVENT_CAPS:
    {
      GstCaps *caps;

      GST_DEBUG_OBJECT (basesink, "caps %p", event);

      gst_event_parse_caps (event, &caps);
      if (bclass->set_caps)
        result = bclass->set_caps (basesink, caps);

      gst_event_unref (event);
      break;
    }
    case GST_EVENT_SEGMENT:
    {
      GstFlowReturn ret;

      GST_DEBUG_OBJECT (basesink, "segment %p", event);

      GST_BASE_SINK_PREROLL_LOCK (basesink);
      if (G_UNLIKELY (basesink->flushing))
        goto flushing;

      if (G_UNLIKELY (basesink->priv->received_eos))
        goto after_eos;

      /* the new segment is a non prerollable item and does not block anything,
       * we need to configure the current clipping segment and insert the event
       * in the queue to serialize it with the buffers for rendering. */
      gst_base_sink_configure_segment (basesink, pad, event,
          &basesink->clip_segment);

      ret =
          gst_base_sink_queue_object_unlocked (basesink, pad,
          _PR_IS_EVENT, GST_MINI_OBJECT_CAST (event), FALSE);
      if (G_UNLIKELY (ret != GST_FLOW_OK))
        result = FALSE;
      else {
        GST_OBJECT_LOCK (basesink);
        basesink->have_newsegment = TRUE;
        GST_OBJECT_UNLOCK (basesink);
      }
      GST_BASE_SINK_PREROLL_UNLOCK (basesink);
      break;
    }
    case GST_EVENT_FLUSH_START:
      if (bclass->event)
        bclass->event (basesink, event);

      GST_DEBUG_OBJECT (basesink, "flush-start %p", event);

      gst_base_sink_flush_start (basesink, pad);

      gst_event_unref (event);
      break;
    case GST_EVENT_FLUSH_STOP:
    {
      gboolean reset_time;

      if (bclass->event)
        bclass->event (basesink, event);

      gst_event_parse_flush_stop (event, &reset_time);
      GST_DEBUG_OBJECT (basesink, "flush-stop %p, reset_time: %d", event,
          reset_time);

      gst_base_sink_flush_stop (basesink, pad, reset_time);

      gst_event_unref (event);
      break;
    }
    default:
      /* other events are sent to queue or subclass depending on if they
       * are serialized. */
      if (GST_EVENT_IS_SERIALIZED (event)) {
        gst_base_sink_queue_object (basesink, pad,
            GST_MINI_OBJECT_CAST (event), FALSE);
      } else {
        if (bclass->event)
          bclass->event (basesink, event);
        gst_event_unref (event);
      }
      break;
  }
done:
  gst_object_unref (basesink);

  return result;

  /* ERRORS */
flushing:
  {
    GST_DEBUG_OBJECT (basesink, "we are flushing");
    GST_BASE_SINK_PREROLL_UNLOCK (basesink);
    result = FALSE;
    gst_event_unref (event);
    goto done;
  }

after_eos:
  {
    GST_DEBUG_OBJECT (basesink, "Event received after EOS, dropping");
    GST_BASE_SINK_PREROLL_UNLOCK (basesink);
    result = FALSE;
    gst_event_unref (event);
    goto done;
  }
}

/* default implementation to calculate the start and end
 * timestamps on a buffer, subclasses can override
 */
static void
gst_base_sink_get_times (GstBaseSink * basesink, GstBuffer * buffer,
    GstClockTime * start, GstClockTime * end)
{
  GstClockTime timestamp, duration;

  timestamp = GST_BUFFER_TIMESTAMP (buffer);
  if (GST_CLOCK_TIME_IS_VALID (timestamp)) {

    /* get duration to calculate end time */
    duration = GST_BUFFER_DURATION (buffer);
    if (GST_CLOCK_TIME_IS_VALID (duration)) {
      *end = timestamp + duration;
    }
    *start = timestamp;
  }
}

/* must be called with PREROLL_LOCK */
static gboolean
gst_base_sink_needs_preroll (GstBaseSink * basesink)
{
  gboolean is_prerolled, res;

  /* we have 2 cases where the PREROLL_LOCK is released:
   *  1) we are blocking in the PREROLL_LOCK and thus are prerolled.
   *  2) we are syncing on the clock
   */
  is_prerolled = basesink->have_preroll || basesink->priv->received_eos;
  res = !is_prerolled;

  GST_DEBUG_OBJECT (basesink, "have_preroll: %d, EOS: %d => needs preroll: %d",
      basesink->have_preroll, basesink->priv->received_eos, res);

  return res;
}

/* with STREAM_LOCK, PREROLL_LOCK
 *
 * Takes a buffer and compare the timestamps with the last segment.
 * If the buffer falls outside of the segment boundaries, drop it.
 * Else queue the buffer for preroll and rendering.
 *
 * This function takes ownership of the buffer.
 */
static GstFlowReturn
gst_base_sink_chain_unlocked (GstBaseSink * basesink, GstPad * pad,
    guint8 obj_type, gpointer obj)
{
  GstBaseSinkClass *bclass;
  GstFlowReturn result;
  GstClockTime start = GST_CLOCK_TIME_NONE, end = GST_CLOCK_TIME_NONE;
  GstSegment *clip_segment;
  GstBuffer *time_buf;

  if (G_UNLIKELY (basesink->flushing))
    goto flushing;

  if (G_UNLIKELY (basesink->priv->received_eos))
    goto was_eos;

  if (OBJ_IS_BUFFERLIST (obj_type)) {
    time_buf = gst_buffer_list_get (GST_BUFFER_LIST_CAST (obj), 0);
    g_assert (NULL != time_buf);
  } else {
    time_buf = GST_BUFFER_CAST (obj);
  }

  /* for code clarity */
  clip_segment = &basesink->clip_segment;

  if (G_UNLIKELY (!basesink->have_newsegment)) {
    gboolean sync;

    sync = gst_base_sink_get_sync (basesink);
    if (sync) {
      GST_ELEMENT_WARNING (basesink, STREAM, FAILED,
          (_("Internal data flow problem.")),
          ("Received buffer without a new-segment. Assuming timestamps start from 0."));
    }

    /* this means this sink will assume timestamps start from 0 */
    GST_OBJECT_LOCK (basesink);
    clip_segment->start = 0;
    clip_segment->stop = -1;
    basesink->segment.start = 0;
    basesink->segment.stop = -1;
    basesink->have_newsegment = TRUE;
    GST_OBJECT_UNLOCK (basesink);
  }

  bclass = GST_BASE_SINK_GET_CLASS (basesink);

  /* check if the buffer needs to be dropped, we first ask the subclass for the
   * start and end */
  if (bclass->get_times)
    bclass->get_times (basesink, time_buf, &start, &end);

  if (!GST_CLOCK_TIME_IS_VALID (start)) {
    /* if the subclass does not want sync, we use our own values so that we at
     * least clip the buffer to the segment */
    gst_base_sink_get_times (basesink, time_buf, &start, &end);
  }

  GST_DEBUG_OBJECT (basesink, "got times start: %" GST_TIME_FORMAT
      ", end: %" GST_TIME_FORMAT, GST_TIME_ARGS (start), GST_TIME_ARGS (end));

  /* a dropped buffer does not participate in anything */
  if (GST_CLOCK_TIME_IS_VALID (start) &&
      (clip_segment->format == GST_FORMAT_TIME)) {
    if (G_UNLIKELY (!gst_segment_clip (clip_segment,
                GST_FORMAT_TIME, start, end, NULL, NULL)))
      goto out_of_segment;
  }

  /* now we can process the buffer in the queue, this function takes ownership
   * of the buffer */
  result = gst_base_sink_queue_object_unlocked (basesink, pad,
      obj_type, obj, TRUE);
  return result;

  /* ERRORS */
flushing:
  {
    GST_DEBUG_OBJECT (basesink, "sink is flushing");
    gst_mini_object_unref (GST_MINI_OBJECT_CAST (obj));
    return GST_FLOW_WRONG_STATE;
  }
was_eos:
  {
    GST_DEBUG_OBJECT (basesink,
        "we are EOS, dropping object, return UNEXPECTED");
    gst_mini_object_unref (GST_MINI_OBJECT_CAST (obj));
    return GST_FLOW_UNEXPECTED;
  }
out_of_segment:
  {
    GST_DEBUG_OBJECT (basesink, "dropping buffer, out of clipping segment");
    gst_mini_object_unref (GST_MINI_OBJECT_CAST (obj));
    return GST_FLOW_OK;
  }
}

/* with STREAM_LOCK
 */
static GstFlowReturn
gst_base_sink_chain_main (GstBaseSink * basesink, GstPad * pad,
    guint8 obj_type, gpointer obj)
{
  GstFlowReturn result;

  if (G_UNLIKELY (basesink->pad_mode != GST_ACTIVATE_PUSH))
    goto wrong_mode;

  GST_BASE_SINK_PREROLL_LOCK (basesink);
  result = gst_base_sink_chain_unlocked (basesink, pad, obj_type, obj);
  GST_BASE_SINK_PREROLL_UNLOCK (basesink);

done:
  return result;

  /* ERRORS */
wrong_mode:
  {
    GST_OBJECT_LOCK (pad);
    GST_WARNING_OBJECT (basesink,
        "Push on pad %s:%s, but it was not activated in push mode",
        GST_DEBUG_PAD_NAME (pad));
    GST_OBJECT_UNLOCK (pad);
    gst_mini_object_unref (GST_MINI_OBJECT_CAST (obj));
    /* we don't post an error message this will signal to the peer
     * pushing that EOS is reached. */
    result = GST_FLOW_UNEXPECTED;
    goto done;
  }
}

static GstFlowReturn
gst_base_sink_chain (GstPad * pad, GstBuffer * buf)
{
  GstBaseSink *basesink;

  basesink = GST_BASE_SINK (GST_OBJECT_PARENT (pad));

  return gst_base_sink_chain_main (basesink, pad, _PR_IS_BUFFER, buf);
}

static GstFlowReturn
gst_base_sink_chain_list (GstPad * pad, GstBufferList * list)
{
  GstBaseSink *basesink;
  GstBaseSinkClass *bclass;
  GstFlowReturn result;

  basesink = GST_BASE_SINK (GST_OBJECT_PARENT (pad));
  bclass = GST_BASE_SINK_GET_CLASS (basesink);

  if (G_LIKELY (bclass->render_list)) {
    result = gst_base_sink_chain_main (basesink, pad, _PR_IS_BUFFERLIST, list);
  } else {
    guint i, len;
    GstBuffer *buffer;

    GST_INFO_OBJECT (pad, "chaining each group in list as a merged buffer");

    len = gst_buffer_list_len (list);

    result = GST_FLOW_OK;
    for (i = 0; i < len; i++) {
      buffer = gst_buffer_list_get (list, 0);
      result = gst_base_sink_chain_main (basesink, pad, _PR_IS_BUFFER,
          gst_buffer_ref (buffer));
      if (result != GST_FLOW_OK)
        break;
    }
    gst_buffer_list_unref (list);
  }
  return result;
}


static gboolean
gst_base_sink_default_do_seek (GstBaseSink * sink, GstSegment * segment)
{
  gboolean res = TRUE;

  /* update our offset if the start/stop position was updated */
  if (segment->format == GST_FORMAT_BYTES) {
    segment->time = segment->start;
  } else if (segment->start == 0) {
    /* seek to start, we can implement a default for this. */
    segment->time = 0;
  } else {
    res = FALSE;
    GST_INFO_OBJECT (sink, "Can't do a default seek");
  }

  return res;
}

#define SEEK_TYPE_IS_RELATIVE(t) (((t) != GST_SEEK_TYPE_NONE) && ((t) != GST_SEEK_TYPE_SET))

static gboolean
gst_base_sink_default_prepare_seek_segment (GstBaseSink * sink,
    GstEvent * event, GstSegment * segment)
{
  /* By default, we try one of 2 things:
   *   - For absolute seek positions, convert the requested position to our
   *     configured processing format and place it in the output segment \
   *   - For relative seek positions, convert our current (input) values to the
   *     seek format, adjust by the relative seek offset and then convert back to
   *     the processing format
   */
  GstSeekType cur_type, stop_type;
  gint64 cur, stop;
  GstSeekFlags flags;
  GstFormat seek_format, dest_format;
  gdouble rate;
  gboolean update;
  gboolean res = TRUE;

  gst_event_parse_seek (event, &rate, &seek_format, &flags,
      &cur_type, &cur, &stop_type, &stop);
  dest_format = segment->format;

  if (seek_format == dest_format) {
    gst_segment_do_seek (segment, rate, seek_format, flags,
        cur_type, cur, stop_type, stop, &update);
    return TRUE;
  }

  if (cur_type != GST_SEEK_TYPE_NONE) {
    /* FIXME: Handle seek_cur & seek_end by converting the input segment vals */
    res =
        gst_pad_query_convert (sink->sinkpad, seek_format, cur, &dest_format,
        &cur);
    cur_type = GST_SEEK_TYPE_SET;
  }

  if (res && stop_type != GST_SEEK_TYPE_NONE) {
    /* FIXME: Handle seek_cur & seek_end by converting the input segment vals */
    res =
        gst_pad_query_convert (sink->sinkpad, seek_format, stop, &dest_format,
        &stop);
    stop_type = GST_SEEK_TYPE_SET;
  }

  /* And finally, configure our output segment in the desired format */
  gst_segment_do_seek (segment, rate, dest_format, flags, cur_type, cur,
      stop_type, stop, &update);

  if (!res)
    goto no_format;

  return res;

no_format:
  {
    GST_DEBUG_OBJECT (sink, "undefined format given, seek aborted.");
    return FALSE;
  }
}

/* perform a seek, only executed in pull mode */
static gboolean
gst_base_sink_perform_seek (GstBaseSink * sink, GstPad * pad, GstEvent * event)
{
  gboolean flush;
  gdouble rate;
  GstFormat seek_format, dest_format;
  GstSeekFlags flags;
  GstSeekType cur_type, stop_type;
  gboolean seekseg_configured = FALSE;
  gint64 cur, stop;
  gboolean update, res = TRUE;
  GstSegment seeksegment;

  dest_format = sink->segment.format;

  if (event) {
    GST_DEBUG_OBJECT (sink, "performing seek with event %p", event);
    gst_event_parse_seek (event, &rate, &seek_format, &flags,
        &cur_type, &cur, &stop_type, &stop);

    flush = flags & GST_SEEK_FLAG_FLUSH;
  } else {
    GST_DEBUG_OBJECT (sink, "performing seek without event");
    flush = FALSE;
  }

  if (flush) {
    GST_DEBUG_OBJECT (sink, "flushing upstream");
    gst_pad_push_event (pad, gst_event_new_flush_start ());
    gst_base_sink_flush_start (sink, pad);
  } else {
    GST_DEBUG_OBJECT (sink, "pausing pulling thread");
  }

  GST_PAD_STREAM_LOCK (pad);

  /* If we configured the seeksegment above, don't overwrite it now. Otherwise
   * copy the current segment info into the temp segment that we can actually
   * attempt the seek with. We only update the real segment if the seek suceeds. */
  if (!seekseg_configured) {
    memcpy (&seeksegment, &sink->segment, sizeof (GstSegment));

    /* now configure the final seek segment */
    if (event) {
      if (sink->segment.format != seek_format) {
        /* OK, here's where we give the subclass a chance to convert the relative
         * seek into an absolute one in the processing format. We set up any
         * absolute seek above, before taking the stream lock. */
        if (!gst_base_sink_default_prepare_seek_segment (sink, event,
                &seeksegment)) {
          GST_DEBUG_OBJECT (sink,
              "Preparing the seek failed after flushing. " "Aborting seek");
          res = FALSE;
        }
      } else {
        /* The seek format matches our processing format, no need to ask the
         * the subclass to configure the segment. */
        gst_segment_do_seek (&seeksegment, rate, seek_format, flags,
            cur_type, cur, stop_type, stop, &update);
      }
    }
    /* Else, no seek event passed, so we're just (re)starting the
       current segment. */
  }

  if (res) {
    GST_DEBUG_OBJECT (sink, "segment configured from %" G_GINT64_FORMAT
        " to %" G_GINT64_FORMAT ", position %" G_GINT64_FORMAT,
        seeksegment.start, seeksegment.stop, seeksegment.position);

    /* do the seek, segment.position contains the new position. */
    res = gst_base_sink_default_do_seek (sink, &seeksegment);
  }


  if (flush) {
    GST_DEBUG_OBJECT (sink, "stop flushing upstream");
    gst_pad_push_event (pad, gst_event_new_flush_stop (TRUE));
    gst_base_sink_flush_stop (sink, pad, TRUE);
  } else if (res && sink->running) {
    /* we are running the current segment and doing a non-flushing seek,
     * close the segment first based on the position. */
    GST_DEBUG_OBJECT (sink, "closing running segment %" G_GINT64_FORMAT
        " to %" G_GINT64_FORMAT, sink->segment.start, sink->segment.position);
  }

  /* The subclass must have converted the segment to the processing format
   * by now */
  if (res && seeksegment.format != dest_format) {
    GST_DEBUG_OBJECT (sink, "Subclass failed to prepare a seek segment "
        "in the correct format. Aborting seek.");
    res = FALSE;
  }

  /* if successfull seek, we update our real segment and push
   * out the new segment. */
  if (res) {
    gst_segment_copy_into (&seeksegment, &sink->segment);

    if (sink->segment.flags & GST_SEEK_FLAG_SEGMENT) {
      gst_element_post_message (GST_ELEMENT (sink),
          gst_message_new_segment_start (GST_OBJECT (sink),
              sink->segment.format, sink->segment.position));
    }
  }

  sink->priv->discont = TRUE;
  sink->running = TRUE;

  GST_PAD_STREAM_UNLOCK (pad);

  return res;
}

static void
set_step_info (GstBaseSink * sink, GstStepInfo * current, GstStepInfo * pending,
    guint seqnum, GstFormat format, guint64 amount, gdouble rate,
    gboolean flush, gboolean intermediate)
{
  GST_OBJECT_LOCK (sink);
  pending->seqnum = seqnum;
  pending->format = format;
  pending->amount = amount;
  pending->position = 0;
  pending->rate = rate;
  pending->flush = flush;
  pending->intermediate = intermediate;
  pending->valid = TRUE;
  /* flush invalidates the current stepping segment */
  if (flush)
    current->valid = FALSE;
  GST_OBJECT_UNLOCK (sink);
}

static gboolean
gst_base_sink_perform_step (GstBaseSink * sink, GstPad * pad, GstEvent * event)
{
  GstBaseSinkPrivate *priv;
  GstBaseSinkClass *bclass;
  gboolean flush, intermediate;
  gdouble rate;
  GstFormat format;
  guint64 amount;
  guint seqnum;
  GstStepInfo *pending, *current;
  GstMessage *message;

  bclass = GST_BASE_SINK_GET_CLASS (sink);
  priv = sink->priv;

  GST_DEBUG_OBJECT (sink, "performing step with event %p", event);

  gst_event_parse_step (event, &format, &amount, &rate, &flush, &intermediate);
  seqnum = gst_event_get_seqnum (event);

  pending = &priv->pending_step;
  current = &priv->current_step;

  /* post message first */
  message = gst_message_new_step_start (GST_OBJECT (sink), FALSE, format,
      amount, rate, flush, intermediate);
  gst_message_set_seqnum (message, seqnum);
  gst_element_post_message (GST_ELEMENT (sink), message);

  if (flush) {
    /* we need to call ::unlock before locking PREROLL_LOCK
     * since we lock it before going into ::render */
    if (bclass->unlock)
      bclass->unlock (sink);

    GST_BASE_SINK_PREROLL_LOCK (sink);
    /* now that we have the PREROLL lock, clear our unlock request */
    if (bclass->unlock_stop)
      bclass->unlock_stop (sink);

    /* update the stepinfo and make it valid */
    set_step_info (sink, current, pending, seqnum, format, amount, rate, flush,
        intermediate);

    if (sink->priv->async_enabled) {
      /* and we need to commit our state again on the next
       * prerolled buffer */
      sink->playing_async = TRUE;
      priv->pending_step.need_preroll = TRUE;
      sink->need_preroll = FALSE;
      gst_element_lost_state (GST_ELEMENT_CAST (sink));
    } else {
      sink->priv->have_latency = TRUE;
      sink->need_preroll = FALSE;
    }
    priv->current_sstart = GST_CLOCK_TIME_NONE;
    priv->current_sstop = GST_CLOCK_TIME_NONE;
    priv->eos_rtime = GST_CLOCK_TIME_NONE;
    priv->call_preroll = TRUE;
    gst_base_sink_set_last_buffer (sink, NULL);
    gst_base_sink_reset_qos (sink);

    if (sink->clock_id) {
      gst_clock_id_unschedule (sink->clock_id);
    }

    if (sink->have_preroll) {
      GST_DEBUG_OBJECT (sink, "signal waiter");
      priv->step_unlock = TRUE;
      GST_BASE_SINK_PREROLL_SIGNAL (sink);
    }
    GST_BASE_SINK_PREROLL_UNLOCK (sink);
  } else {
    /* update the stepinfo and make it valid */
    set_step_info (sink, current, pending, seqnum, format, amount, rate, flush,
        intermediate);
  }

  return TRUE;
}

/* with STREAM_LOCK
 */
static void
gst_base_sink_loop (GstPad * pad)
{
  GstBaseSink *basesink;
  GstBuffer *buf = NULL;
  GstFlowReturn result;
  guint blocksize;
  guint64 offset;

  basesink = GST_BASE_SINK (GST_OBJECT_PARENT (pad));

  g_assert (basesink->pad_mode == GST_ACTIVATE_PULL);

  if ((blocksize = basesink->priv->blocksize) == 0)
    blocksize = -1;

  offset = basesink->segment.position;

  GST_DEBUG_OBJECT (basesink, "pulling %" G_GUINT64_FORMAT ", %u",
      offset, blocksize);

  result = gst_pad_pull_range (pad, offset, blocksize, &buf);
  if (G_UNLIKELY (result != GST_FLOW_OK))
    goto paused;

  if (G_UNLIKELY (buf == NULL))
    goto no_buffer;

  offset += gst_buffer_get_size (buf);

  basesink->segment.position = offset;

  GST_BASE_SINK_PREROLL_LOCK (basesink);
  result = gst_base_sink_chain_unlocked (basesink, pad, _PR_IS_BUFFER, buf);
  GST_BASE_SINK_PREROLL_UNLOCK (basesink);
  if (G_UNLIKELY (result != GST_FLOW_OK))
    goto paused;

  return;

  /* ERRORS */
paused:
  {
    GST_LOG_OBJECT (basesink, "pausing task, reason %s",
        gst_flow_get_name (result));
    gst_pad_pause_task (pad);
    if (result == GST_FLOW_UNEXPECTED) {
      /* perform EOS logic */
      if (basesink->segment.flags & GST_SEEK_FLAG_SEGMENT) {
        gst_element_post_message (GST_ELEMENT_CAST (basesink),
            gst_message_new_segment_done (GST_OBJECT_CAST (basesink),
                basesink->segment.format, basesink->segment.position));
      } else {
        gst_base_sink_event (pad, gst_event_new_eos ());
      }
    } else if (result == GST_FLOW_NOT_LINKED || result <= GST_FLOW_UNEXPECTED) {
      /* for fatal errors we post an error message, post the error
       * first so the app knows about the error first. 
       * wrong-state is not a fatal error because it happens due to
       * flushing and posting an error message in that case is the
       * wrong thing to do, e.g. when basesrc is doing a flushing
       * seek. */
      GST_ELEMENT_ERROR (basesink, STREAM, FAILED,
          (_("Internal data stream error.")),
          ("stream stopped, reason %s", gst_flow_get_name (result)));
      gst_base_sink_event (pad, gst_event_new_eos ());
    }
    return;
  }
no_buffer:
  {
    GST_LOG_OBJECT (basesink, "no buffer, pausing");
    GST_ELEMENT_ERROR (basesink, STREAM, FAILED,
        (_("Internal data flow error.")), ("element returned NULL buffer"));
    result = GST_FLOW_ERROR;
    goto paused;
  }
}

static gboolean
gst_base_sink_set_flushing (GstBaseSink * basesink, GstPad * pad,
    gboolean flushing)
{
  GstBaseSinkClass *bclass;

  bclass = GST_BASE_SINK_GET_CLASS (basesink);

  if (flushing) {
    /* unlock any subclasses, we need to do this before grabbing the
     * PREROLL_LOCK since we hold this lock before going into ::render. */
    if (bclass->unlock)
      bclass->unlock (basesink);
  }

  GST_BASE_SINK_PREROLL_LOCK (basesink);
  basesink->flushing = flushing;
  if (flushing) {
    /* step 1, now that we have the PREROLL lock, clear our unlock request */
    if (bclass->unlock_stop)
      bclass->unlock_stop (basesink);

    /* set need_preroll before we unblock the clock. If the clock is unblocked
     * before timing out, we can reuse the buffer for preroll. */
    basesink->need_preroll = TRUE;

    /* step 2, unblock clock sync (if any) or any other blocking thing */
    if (basesink->clock_id) {
      gst_clock_id_unschedule (basesink->clock_id);
    }

    /* flush out the data thread if it's locked in finish_preroll, this will
     * also flush out the EOS state */
    GST_DEBUG_OBJECT (basesink,
        "flushing out data thread, need preroll to TRUE");
    gst_base_sink_preroll_queue_flush (basesink, pad);
  }
  GST_BASE_SINK_PREROLL_UNLOCK (basesink);

  return TRUE;
}

static gboolean
gst_base_sink_default_activate_pull (GstBaseSink * basesink, gboolean active)
{
  gboolean result;

  if (active) {
    /* start task */
    result = gst_pad_start_task (basesink->sinkpad,
        (GstTaskFunction) gst_base_sink_loop, basesink->sinkpad);
  } else {
    /* step 2, make sure streaming finishes */
    result = gst_pad_stop_task (basesink->sinkpad);
  }

  return result;
}

static gboolean
gst_base_sink_pad_activate (GstPad * pad)
{
  gboolean result = FALSE;
  GstBaseSink *basesink;
  GstQuery *query;
  gboolean pull_mode;

  basesink = GST_BASE_SINK (gst_pad_get_parent (pad));

  GST_DEBUG_OBJECT (basesink, "Trying pull mode first");

  gst_base_sink_set_flushing (basesink, pad, FALSE);

  /* we need to have the pull mode enabled */
  if (!basesink->can_activate_pull) {
    GST_DEBUG_OBJECT (basesink, "pull mode disabled");
    goto fallback;
  }

  /* check if downstreams supports pull mode at all */
  query = gst_query_new_scheduling ();

  if (!gst_pad_peer_query (pad, query)) {
    gst_query_unref (query);
    GST_DEBUG_OBJECT (basesink, "peer query faild, no pull mode");
    goto fallback;
  }

  /* parse result of the query */
  gst_query_parse_scheduling (query, &pull_mode, NULL, NULL, NULL, NULL, NULL);
  gst_query_unref (query);

  if (!pull_mode) {
    GST_DEBUG_OBJECT (basesink, "pull mode not supported");
    goto fallback;
  }

  /* set the pad mode before starting the task so that it's in the
   * correct state for the new thread. also the sink set_caps and get_caps
   * function checks this */
  basesink->pad_mode = GST_ACTIVATE_PULL;

  /* we first try to negotiate a format so that when we try to activate
   * downstream, it knows about our format */
  if (!gst_base_sink_negotiate_pull (basesink)) {
    GST_DEBUG_OBJECT (basesink, "failed to negotiate in pull mode");
    goto fallback;
  }

  /* ok activate now */
  if (!gst_pad_activate_pull (pad, TRUE)) {
    /* clear any pending caps */
    GST_OBJECT_LOCK (basesink);
    gst_caps_replace (&basesink->priv->pull_caps, NULL);
    GST_OBJECT_UNLOCK (basesink);
    GST_DEBUG_OBJECT (basesink, "failed to activate in pull mode");
    goto fallback;
  }

  GST_DEBUG_OBJECT (basesink, "Success activating pull mode");
  result = TRUE;
  goto done;

  /* push mode fallback */
fallback:
  GST_DEBUG_OBJECT (basesink, "Falling back to push mode");
  if ((result = gst_pad_activate_push (pad, TRUE))) {
    GST_DEBUG_OBJECT (basesink, "Success activating push mode");
  }

done:
  if (!result) {
    GST_WARNING_OBJECT (basesink, "Could not activate pad in either mode");
    gst_base_sink_set_flushing (basesink, pad, TRUE);
  }

  gst_object_unref (basesink);

  return result;
}

static gboolean
gst_base_sink_pad_activate_push (GstPad * pad, gboolean active)
{
  gboolean result;
  GstBaseSink *basesink;

  basesink = GST_BASE_SINK (gst_pad_get_parent (pad));

  if (active) {
    if (!basesink->can_activate_push) {
      result = FALSE;
      basesink->pad_mode = GST_ACTIVATE_NONE;
    } else {
      result = TRUE;
      basesink->pad_mode = GST_ACTIVATE_PUSH;
    }
  } else {
    if (G_UNLIKELY (basesink->pad_mode != GST_ACTIVATE_PUSH)) {
      g_warning ("Internal GStreamer activation error!!!");
      result = FALSE;
    } else {
      gst_base_sink_set_flushing (basesink, pad, TRUE);
      result = TRUE;
      basesink->pad_mode = GST_ACTIVATE_NONE;
    }
  }

  gst_object_unref (basesink);

  return result;
}

static gboolean
gst_base_sink_negotiate_pull (GstBaseSink * basesink)
{
  GstCaps *caps;
  gboolean result;

  result = FALSE;

  /* this returns the intersection between our caps and the peer caps. If there
   * is no peer, it returns NULL and we can't operate in pull mode so we can
   * fail the negotiation. */
  caps = gst_pad_get_allowed_caps (GST_BASE_SINK_PAD (basesink));
  if (caps == NULL || gst_caps_is_empty (caps))
    goto no_caps_possible;

  GST_DEBUG_OBJECT (basesink, "allowed caps: %" GST_PTR_FORMAT, caps);

  caps = gst_caps_make_writable (caps);
  /* get the first (prefered) format */
  gst_caps_truncate (caps);

  GST_DEBUG_OBJECT (basesink, "have caps: %" GST_PTR_FORMAT, caps);

  if (gst_caps_is_any (caps)) {
    GST_DEBUG_OBJECT (basesink, "caps were ANY after fixating, "
        "allowing pull()");
    /* neither side has template caps in this case, so they are prepared for
       pull() without setcaps() */
    result = TRUE;
  } else {
    /* try to fixate */
    gst_pad_fixate_caps (GST_BASE_SINK_PAD (basesink), caps);
    GST_DEBUG_OBJECT (basesink, "fixated to: %" GST_PTR_FORMAT, caps);

    if (gst_caps_is_fixed (caps)) {
      if (!gst_pad_send_event (GST_BASE_SINK_PAD (basesink),
              gst_event_new_caps (caps)))
        goto could_not_set_caps;

      GST_OBJECT_LOCK (basesink);
      gst_caps_replace (&basesink->priv->pull_caps, caps);
      GST_OBJECT_UNLOCK (basesink);

      result = TRUE;
    }
  }

  gst_caps_unref (caps);

  return result;

no_caps_possible:
  {
    GST_INFO_OBJECT (basesink, "Pipeline could not agree on caps");
    GST_DEBUG_OBJECT (basesink, "get_allowed_caps() returned EMPTY");
    if (caps)
      gst_caps_unref (caps);
    return FALSE;
  }
could_not_set_caps:
  {
    GST_INFO_OBJECT (basesink, "Could not set caps: %" GST_PTR_FORMAT, caps);
    gst_caps_unref (caps);
    return FALSE;
  }
}

/* this won't get called until we implement an activate function */
static gboolean
gst_base_sink_pad_activate_pull (GstPad * pad, gboolean active)
{
  gboolean result = FALSE;
  GstBaseSink *basesink;
  GstBaseSinkClass *bclass;

  basesink = GST_BASE_SINK (gst_pad_get_parent (pad));
  bclass = GST_BASE_SINK_GET_CLASS (basesink);

  if (active) {
    GstFormat format;
    gint64 duration;

    /* we mark we have a newsegment here because pull based
     * mode works just fine without having a newsegment before the
     * first buffer */
    format = GST_FORMAT_BYTES;

    gst_segment_init (&basesink->segment, format);
    gst_segment_init (&basesink->clip_segment, format);
    GST_OBJECT_LOCK (basesink);
    basesink->have_newsegment = TRUE;
    GST_OBJECT_UNLOCK (basesink);

    /* get the peer duration in bytes */
    result = gst_pad_query_peer_duration (pad, &format, &duration);
    if (result) {
      GST_DEBUG_OBJECT (basesink,
          "setting duration in bytes to %" G_GINT64_FORMAT, duration);
      basesink->clip_segment.duration = duration;
      basesink->segment.duration = duration;
    } else {
      GST_DEBUG_OBJECT (basesink, "unknown duration");
    }

    if (bclass->activate_pull)
      result = bclass->activate_pull (basesink, TRUE);
    else
      result = FALSE;

    if (!result)
      goto activate_failed;

  } else {
    if (G_UNLIKELY (basesink->pad_mode != GST_ACTIVATE_PULL)) {
      g_warning ("Internal GStreamer activation error!!!");
      result = FALSE;
    } else {
      result = gst_base_sink_set_flushing (basesink, pad, TRUE);
      if (bclass->activate_pull)
        result &= bclass->activate_pull (basesink, FALSE);
      basesink->pad_mode = GST_ACTIVATE_NONE;
      /* clear any pending caps */
      GST_OBJECT_LOCK (basesink);
      gst_caps_replace (&basesink->priv->pull_caps, NULL);
      GST_OBJECT_UNLOCK (basesink);
    }
  }
  gst_object_unref (basesink);

  return result;

  /* ERRORS */
activate_failed:
  {
    /* reset, as starting the thread failed */
    basesink->pad_mode = GST_ACTIVATE_NONE;

    GST_ERROR_OBJECT (basesink, "subclass failed to activate in pull mode");
    return FALSE;
  }
}

/* send an event to our sinkpad peer. */
static gboolean
gst_base_sink_send_event (GstElement * element, GstEvent * event)
{
  GstPad *pad;
  GstBaseSink *basesink = GST_BASE_SINK (element);
  gboolean forward, result = TRUE;
  GstActivateMode mode;

  GST_OBJECT_LOCK (element);
  /* get the pad and the scheduling mode */
  pad = gst_object_ref (basesink->sinkpad);
  mode = basesink->pad_mode;
  GST_OBJECT_UNLOCK (element);

  /* only push UPSTREAM events upstream */
  forward = GST_EVENT_IS_UPSTREAM (event);

  GST_DEBUG_OBJECT (basesink, "handling event %p %" GST_PTR_FORMAT, event,
      event);

  switch (GST_EVENT_TYPE (event)) {
    case GST_EVENT_LATENCY:
    {
      GstClockTime latency;

      gst_event_parse_latency (event, &latency);

      /* store the latency. We use this to adjust the running_time before syncing
       * it to the clock. */
      GST_OBJECT_LOCK (element);
      basesink->priv->latency = latency;
      if (!basesink->priv->have_latency)
        forward = FALSE;
      GST_OBJECT_UNLOCK (element);
      GST_DEBUG_OBJECT (basesink, "latency set to %" GST_TIME_FORMAT,
          GST_TIME_ARGS (latency));

      /* We forward this event so that all elements know about the global pipeline
       * latency. This is interesting for an element when it wants to figure out
       * when a particular piece of data will be rendered. */
      break;
    }
    case GST_EVENT_SEEK:
      /* in pull mode we will execute the seek */
      if (mode == GST_ACTIVATE_PULL)
        result = gst_base_sink_perform_seek (basesink, pad, event);
      break;
    case GST_EVENT_STEP:
      result = gst_base_sink_perform_step (basesink, pad, event);
      forward = FALSE;
      break;
    default:
      break;
  }

  if (forward) {
    result = gst_pad_push_event (pad, event);
  } else {
    /* not forwarded, unref the event */
    gst_event_unref (event);
  }

  gst_object_unref (pad);
  return result;
}

static gboolean
gst_base_sink_get_position (GstBaseSink * basesink, GstFormat format,
    gint64 * cur, gboolean * upstream)
{
  GstClock *clock = NULL;
  gboolean res = FALSE;
  GstFormat oformat, tformat;
  GstSegment *segment;
  GstClockTime now, latency;
  GstClockTimeDiff base_time;
  gint64 time, base, duration;
  gdouble rate;
  gint64 last;
  gboolean last_seen, with_clock, in_paused;

  GST_OBJECT_LOCK (basesink);
  /* we can only get the segment when we are not NULL or READY */
  if (!basesink->have_newsegment)
    goto wrong_state;

  in_paused = FALSE;
  /* when not in PLAYING or when we're busy with a state change, we
   * cannot read from the clock so we report time based on the
   * last seen timestamp. */
  if (GST_STATE (basesink) != GST_STATE_PLAYING ||
      GST_STATE_PENDING (basesink) != GST_STATE_VOID_PENDING) {
    in_paused = TRUE;
  }

  /* we don't use the clip segment in pull mode, when seeking we update the
   * main segment directly with the new segment values without it having to be
   * activated by the rendering after preroll */
  if (basesink->pad_mode == GST_ACTIVATE_PUSH)
    segment = &basesink->clip_segment;
  else
    segment = &basesink->segment;

  /* our intermediate time format */
  tformat = GST_FORMAT_TIME;
  /* get the format in the segment */
  oformat = segment->format;

  /* report with last seen position when EOS */
  last_seen = basesink->eos;

  /* assume we will use the clock for getting the current position */
  with_clock = TRUE;
  if (basesink->sync == FALSE)
    with_clock = FALSE;

  /* and we need a clock */
  if (G_UNLIKELY ((clock = GST_ELEMENT_CLOCK (basesink)) == NULL))
    with_clock = FALSE;
  else
    gst_object_ref (clock);

  /* mainloop might be querying position when going to playing async,
   * while (audio) rendering might be quickly advancing stream position,
   * so use clock asap rather than last reported position */
  if (in_paused && with_clock && g_atomic_int_get (&basesink->priv->to_playing)) {
    GST_DEBUG_OBJECT (basesink, "going to PLAYING, so not PAUSED");
    in_paused = FALSE;
  }

  /* collect all data we need holding the lock */
  if (GST_CLOCK_TIME_IS_VALID (segment->time))
    time = segment->time;
  else
    time = 0;

  if (GST_CLOCK_TIME_IS_VALID (segment->stop))
    duration = segment->stop - segment->start;
  else
    duration = 0;

  base = segment->base;
  rate = segment->rate * segment->applied_rate;
  latency = basesink->priv->latency;

  if (oformat == GST_FORMAT_TIME) {
    gint64 start, stop;

    start = basesink->priv->current_sstart;
    stop = basesink->priv->current_sstop;

    if (in_paused) {
      /* in paused we use the last position as a lower bound */
      if (stop == -1 || segment->rate > 0.0)
        last = start;
      else
        last = stop;
    } else {
      /* in playing, use last stop time as upper bound */
      if (start == -1 || segment->rate > 0.0)
        last = stop;
      else
        last = start;
    }
  } else {
    /* convert last stop to stream time */
    last = gst_segment_to_stream_time (segment, oformat, segment->position);
  }

  if (in_paused) {
    /* in paused, use start_time */
    base_time = GST_ELEMENT_START_TIME (basesink);
    GST_DEBUG_OBJECT (basesink, "in paused, using start time %" GST_TIME_FORMAT,
        GST_TIME_ARGS (base_time));
  } else if (with_clock) {
    /* else use clock when needed */
    base_time = GST_ELEMENT_CAST (basesink)->base_time;
    GST_DEBUG_OBJECT (basesink, "using clock and base time %" GST_TIME_FORMAT,
        GST_TIME_ARGS (base_time));
  } else {
    /* else, no sync or clock -> no base time */
    GST_DEBUG_OBJECT (basesink, "no sync or no clock");
    base_time = -1;
  }

  /* no base_time, we can't calculate running_time, use last seem timestamp to report
   * time */
  if (base_time == -1)
    last_seen = TRUE;

  /* need to release the object lock before we can get the time,
   * a clock might take the LOCK of the provider, which could be
   * a basesink subclass. */
  GST_OBJECT_UNLOCK (basesink);

  if (last_seen) {
    /* in EOS or when no valid stream_time, report the value of last seen
     * timestamp */
    if (last == -1) {
      /* no timestamp, we need to ask upstream */
      GST_DEBUG_OBJECT (basesink, "no last seen timestamp, asking upstream");
      res = FALSE;
      *upstream = TRUE;
      goto done;
    }
    GST_DEBUG_OBJECT (basesink, "using last seen timestamp %" GST_TIME_FORMAT,
        GST_TIME_ARGS (last));
    *cur = last;
  } else {
    if (oformat != tformat) {
      /* convert base, time and duration to time */
      if (!gst_pad_query_convert (basesink->sinkpad, oformat, base, &tformat,
              &base))
        goto convert_failed;
      if (!gst_pad_query_convert (basesink->sinkpad, oformat, duration,
              &tformat, &duration))
        goto convert_failed;
      if (!gst_pad_query_convert (basesink->sinkpad, oformat, time, &tformat,
              &time))
        goto convert_failed;
      if (!gst_pad_query_convert (basesink->sinkpad, oformat, last, &tformat,
              &last))
        goto convert_failed;

      /* assume time format from now on */
      oformat = tformat;
    }

    if (!in_paused && with_clock) {
      now = gst_clock_get_time (clock);
    } else {
      now = base_time;
      base_time = 0;
    }

    /* subtract base time and base time from the clock time.
     * Make sure we don't go negative. This is the current time in
     * the segment which we need to scale with the combined
     * rate and applied rate. */
    base_time += base;
    base_time += latency;
    if (GST_CLOCK_DIFF (base_time, now) < 0)
      base_time = now;

    /* for negative rates we need to count back from the segment
     * duration. */
    if (rate < 0.0)
      time += duration;

    *cur = time + gst_guint64_to_gdouble (now - base_time) * rate;

    if (in_paused) {
      /* never report less than segment values in paused */
      if (last != -1)
        *cur = MAX (last, *cur);
    } else {
      /* never report more than last seen position in playing */
      if (last != -1)
        *cur = MIN (last, *cur);
    }

    GST_DEBUG_OBJECT (basesink,
        "now %" GST_TIME_FORMAT " - base_time %" GST_TIME_FORMAT " - base %"
        GST_TIME_FORMAT " + time %" GST_TIME_FORMAT "  last %" GST_TIME_FORMAT,
        GST_TIME_ARGS (now), GST_TIME_ARGS (base_time), GST_TIME_ARGS (base),
        GST_TIME_ARGS (time), GST_TIME_ARGS (last));
  }

  if (oformat != format) {
    /* convert to final format */
    if (!gst_pad_query_convert (basesink->sinkpad, oformat, *cur, &format, cur))
      goto convert_failed;
  }

  res = TRUE;

done:
  GST_DEBUG_OBJECT (basesink, "res: %d, POSITION: %" GST_TIME_FORMAT,
      res, GST_TIME_ARGS (*cur));

  if (clock)
    gst_object_unref (clock);

  return res;

  /* special cases */
wrong_state:
  {
    /* in NULL or READY we always return FALSE and -1 */
    GST_DEBUG_OBJECT (basesink, "position in wrong state, return -1");
    res = FALSE;
    *cur = -1;
    GST_OBJECT_UNLOCK (basesink);
    goto done;
  }
convert_failed:
  {
    GST_DEBUG_OBJECT (basesink, "convert failed, try upstream");
    *upstream = TRUE;
    res = FALSE;
    goto done;
  }
}

static gboolean
gst_base_sink_get_duration (GstBaseSink * basesink, GstFormat format,
    gint64 * dur, gboolean * upstream)
{
  gboolean res = FALSE;

  if (basesink->pad_mode == GST_ACTIVATE_PULL) {
    GstFormat uformat = GST_FORMAT_BYTES;
    gint64 uduration;

    /* get the duration in bytes, in pull mode that's all we are sure to
     * know. We have to explicitly get this value from upstream instead of
     * using our cached value because it might change. Duration caching
     * should be done at a higher level. */
    res = gst_pad_query_peer_duration (basesink->sinkpad, &uformat, &uduration);
    if (res) {
      basesink->segment.duration = uduration;
      if (format != uformat) {
        /* convert to the requested format */
        res = gst_pad_query_convert (basesink->sinkpad, uformat, uduration,
            &format, dur);
      } else {
        *dur = uduration;
      }
    }
    *upstream = FALSE;
  } else {
    *upstream = TRUE;
  }

  return res;
}

static const GstQueryType *
gst_base_sink_get_query_types (GstElement * element)
{
  static const GstQueryType query_types[] = {
    GST_QUERY_DURATION,
    GST_QUERY_POSITION,
    GST_QUERY_SEGMENT,
    GST_QUERY_LATENCY,
    0
  };

  return query_types;
}

static gboolean
gst_base_sink_query (GstElement * element, GstQuery * query)
{
  gboolean res = FALSE;

  GstBaseSink *basesink = GST_BASE_SINK (element);

  switch (GST_QUERY_TYPE (query)) {
    case GST_QUERY_POSITION:
    {
      gint64 cur = 0;
      GstFormat format;
      gboolean upstream = FALSE;

      gst_query_parse_position (query, &format, NULL);

      GST_DEBUG_OBJECT (basesink, "position query in format %s",
          gst_format_get_name (format));

      /* first try to get the position based on the clock */
      if ((res =
              gst_base_sink_get_position (basesink, format, &cur, &upstream))) {
        gst_query_set_position (query, format, cur);
      } else if (upstream) {
        /* fallback to peer query */
        res = gst_pad_peer_query (basesink->sinkpad, query);
      }
      if (!res) {
        /* we can handle a few things if upstream failed */
        if (format == GST_FORMAT_PERCENT) {
          gint64 dur = 0;
          GstFormat uformat = GST_FORMAT_TIME;

          res = gst_base_sink_get_position (basesink, GST_FORMAT_TIME, &cur,
              &upstream);
          if (!res && upstream) {
            res = gst_pad_query_peer_position (basesink->sinkpad, &uformat,
                &cur);
          }
          if (res) {
            res = gst_base_sink_get_duration (basesink, GST_FORMAT_TIME, &dur,
                &upstream);
            if (!res && upstream) {
              res = gst_pad_query_peer_duration (basesink->sinkpad, &uformat,
                  &dur);
            }
          }
          if (res) {
            gint64 pos;

            pos = gst_util_uint64_scale (100 * GST_FORMAT_PERCENT_SCALE, cur,
                dur);
            gst_query_set_position (query, GST_FORMAT_PERCENT, pos);
          }
        }
      }
      break;
    }
    case GST_QUERY_DURATION:
    {
      gint64 dur = 0;
      GstFormat format;
      gboolean upstream = FALSE;

      gst_query_parse_duration (query, &format, NULL);

      GST_DEBUG_OBJECT (basesink, "duration query in format %s",
          gst_format_get_name (format));

      if ((res =
              gst_base_sink_get_duration (basesink, format, &dur, &upstream))) {
        gst_query_set_duration (query, format, dur);
      } else if (upstream) {
        /* fallback to peer query */
        res = gst_pad_peer_query (basesink->sinkpad, query);
      }
      if (!res) {
        /* we can handle a few things if upstream failed */
        if (format == GST_FORMAT_PERCENT) {
          gst_query_set_duration (query, GST_FORMAT_PERCENT,
              GST_FORMAT_PERCENT_MAX);
          res = TRUE;
        }
      }
      break;
    }
    case GST_QUERY_LATENCY:
    {
      gboolean live, us_live;
      GstClockTime min, max;

      if ((res = gst_base_sink_query_latency (basesink, &live, &us_live, &min,
                  &max))) {
        gst_query_set_latency (query, live, min, max);
      }
      break;
    }
    case GST_QUERY_JITTER:
      break;
    case GST_QUERY_RATE:
      /* gst_query_set_rate (query, basesink->segment_rate); */
      res = TRUE;
      break;
    case GST_QUERY_SEGMENT:
    {
      if (basesink->pad_mode == GST_ACTIVATE_PULL) {
        gst_query_set_segment (query, basesink->segment.rate,
            GST_FORMAT_TIME, basesink->segment.start, basesink->segment.stop);
        res = TRUE;
      } else {
        res = gst_pad_peer_query (basesink->sinkpad, query);
      }
      break;
    }
    case GST_QUERY_SEEKING:
    case GST_QUERY_CONVERT:
    case GST_QUERY_FORMATS:
    default:
      res = gst_pad_peer_query (basesink->sinkpad, query);
      break;
  }
  GST_DEBUG_OBJECT (basesink, "query %s returns %d",
      GST_QUERY_TYPE_NAME (query), res);
  return res;
}

static GstStateChangeReturn
gst_base_sink_change_state (GstElement * element, GstStateChange transition)
{
  GstStateChangeReturn ret = GST_STATE_CHANGE_SUCCESS;
  GstBaseSink *basesink = GST_BASE_SINK (element);
  GstBaseSinkClass *bclass;
  GstBaseSinkPrivate *priv;

  priv = basesink->priv;

  bclass = GST_BASE_SINK_GET_CLASS (basesink);

  switch (transition) {
    case GST_STATE_CHANGE_NULL_TO_READY:
      if (bclass->start)
        if (!bclass->start (basesink))
          goto start_failed;
      break;
    case GST_STATE_CHANGE_READY_TO_PAUSED:
      /* need to complete preroll before this state change completes, there
       * is no data flow in READY so we can safely assume we need to preroll. */
      GST_BASE_SINK_PREROLL_LOCK (basesink);
      GST_DEBUG_OBJECT (basesink, "READY to PAUSED");
      basesink->have_newsegment = FALSE;
      gst_segment_init (&basesink->segment, GST_FORMAT_UNDEFINED);
      gst_segment_init (&basesink->clip_segment, GST_FORMAT_UNDEFINED);
      basesink->offset = 0;
      basesink->have_preroll = FALSE;
      priv->step_unlock = FALSE;
      basesink->need_preroll = TRUE;
      basesink->playing_async = TRUE;
      basesink->priv->reset_time = FALSE;
      priv->current_sstart = GST_CLOCK_TIME_NONE;
      priv->current_sstop = GST_CLOCK_TIME_NONE;
      priv->eos_rtime = GST_CLOCK_TIME_NONE;
      priv->latency = 0;
      basesink->eos = FALSE;
      priv->received_eos = FALSE;
      gst_base_sink_reset_qos (basesink);
      priv->commited = FALSE;
      priv->call_preroll = TRUE;
      priv->current_step.valid = FALSE;
      priv->pending_step.valid = FALSE;
      if (priv->async_enabled) {
        GST_DEBUG_OBJECT (basesink, "doing async state change");
        /* when async enabled, post async-start message and return ASYNC from
         * the state change function */
        ret = GST_STATE_CHANGE_ASYNC;
        gst_element_post_message (GST_ELEMENT_CAST (basesink),
            gst_message_new_async_start (GST_OBJECT_CAST (basesink)));
      } else {
        priv->have_latency = TRUE;
      }
      GST_BASE_SINK_PREROLL_UNLOCK (basesink);
      break;
    case GST_STATE_CHANGE_PAUSED_TO_PLAYING:
<<<<<<< HEAD
      GST_BASE_SINK_PREROLL_LOCK (basesink);
=======
      GST_PAD_PREROLL_LOCK (basesink->sinkpad);
      g_atomic_int_set (&basesink->priv->to_playing, TRUE);
>>>>>>> 70b95be8
      if (!gst_base_sink_needs_preroll (basesink)) {
        GST_DEBUG_OBJECT (basesink, "PAUSED to PLAYING, don't need preroll");
        /* no preroll needed anymore now. */
        basesink->playing_async = FALSE;
        basesink->need_preroll = FALSE;
        if (basesink->eos) {
          GstMessage *message;

          /* need to post EOS message here */
          GST_DEBUG_OBJECT (basesink, "Now posting EOS");
          message = gst_message_new_eos (GST_OBJECT_CAST (basesink));
          gst_message_set_seqnum (message, basesink->priv->seqnum);
          gst_element_post_message (GST_ELEMENT_CAST (basesink), message);
        } else {
          GST_DEBUG_OBJECT (basesink, "signal preroll");
          GST_BASE_SINK_PREROLL_SIGNAL (basesink);
        }
      } else {
        GST_DEBUG_OBJECT (basesink, "PAUSED to PLAYING, we are not prerolled");
        basesink->need_preroll = TRUE;
        basesink->playing_async = TRUE;
        priv->call_preroll = TRUE;
        priv->commited = FALSE;
        if (priv->async_enabled) {
          GST_DEBUG_OBJECT (basesink, "doing async state change");
          ret = GST_STATE_CHANGE_ASYNC;
          gst_element_post_message (GST_ELEMENT_CAST (basesink),
              gst_message_new_async_start (GST_OBJECT_CAST (basesink)));
        }
      }
      GST_BASE_SINK_PREROLL_UNLOCK (basesink);
      break;
    default:
      break;
  }

  {
    GstStateChangeReturn bret;

    bret = GST_ELEMENT_CLASS (parent_class)->change_state (element, transition);
    if (G_UNLIKELY (bret == GST_STATE_CHANGE_FAILURE))
      goto activate_failed;
  }

  switch (transition) {
    case GST_STATE_CHANGE_PAUSED_TO_PLAYING:
      /* completed transition, so need not be marked any longer
       * And it should be unmarked, since e.g. losing our position upon flush
       * does not really change state to PAUSED ... */
      g_atomic_int_set (&basesink->priv->to_playing, FALSE);
      break;
    case GST_STATE_CHANGE_PLAYING_TO_PAUSED:
      g_atomic_int_set (&basesink->priv->to_playing, FALSE);
      GST_DEBUG_OBJECT (basesink, "PLAYING to PAUSED");
      /* FIXME, make sure we cannot enter _render first */

      /* we need to call ::unlock before locking PREROLL_LOCK
       * since we lock it before going into ::render */
      if (bclass->unlock)
        bclass->unlock (basesink);

      GST_BASE_SINK_PREROLL_LOCK (basesink);
      GST_DEBUG_OBJECT (basesink, "got preroll lock");
      /* now that we have the PREROLL lock, clear our unlock request */
      if (bclass->unlock_stop)
        bclass->unlock_stop (basesink);

      /* we need preroll again and we set the flag before unlocking the clockid
       * because if the clockid is unlocked before a current buffer expired, we
       * can use that buffer to preroll with */
      basesink->need_preroll = TRUE;

      if (basesink->clock_id) {
        GST_DEBUG_OBJECT (basesink, "unschedule clock");
        gst_clock_id_unschedule (basesink->clock_id);
      }

      /* if we don't have a preroll buffer we need to wait for a preroll and
       * return ASYNC. */
      if (!gst_base_sink_needs_preroll (basesink)) {
        GST_DEBUG_OBJECT (basesink, "PLAYING to PAUSED, we are prerolled");
        basesink->playing_async = FALSE;
      } else {
        if (GST_STATE_TARGET (GST_ELEMENT (basesink)) <= GST_STATE_READY) {
          GST_DEBUG_OBJECT (basesink, "element is <= READY");
          ret = GST_STATE_CHANGE_SUCCESS;
        } else {
          GST_DEBUG_OBJECT (basesink,
              "PLAYING to PAUSED, we are not prerolled");
          basesink->playing_async = TRUE;
          priv->commited = FALSE;
          priv->call_preroll = TRUE;
          if (priv->async_enabled) {
            GST_DEBUG_OBJECT (basesink, "doing async state change");
            ret = GST_STATE_CHANGE_ASYNC;
            gst_element_post_message (GST_ELEMENT_CAST (basesink),
                gst_message_new_async_start (GST_OBJECT_CAST (basesink)));
          }
        }
      }
      GST_DEBUG_OBJECT (basesink, "rendered: %" G_GUINT64_FORMAT
          ", dropped: %" G_GUINT64_FORMAT, priv->rendered, priv->dropped);

      gst_base_sink_reset_qos (basesink);
      GST_BASE_SINK_PREROLL_UNLOCK (basesink);
      break;
    case GST_STATE_CHANGE_PAUSED_TO_READY:
      GST_BASE_SINK_PREROLL_LOCK (basesink);
      /* start by reseting our position state with the object lock so that the
       * position query gets the right idea. We do this before we post the
       * messages so that the message handlers pick this up. */
      GST_OBJECT_LOCK (basesink);
      basesink->have_newsegment = FALSE;
      priv->current_sstart = GST_CLOCK_TIME_NONE;
      priv->current_sstop = GST_CLOCK_TIME_NONE;
      priv->have_latency = FALSE;
      if (priv->cached_clock_id) {
        gst_clock_id_unref (priv->cached_clock_id);
        priv->cached_clock_id = NULL;
      }
      GST_OBJECT_UNLOCK (basesink);

      gst_base_sink_set_last_buffer (basesink, NULL);
      priv->call_preroll = FALSE;

      if (!priv->commited) {
        if (priv->async_enabled) {
          GST_DEBUG_OBJECT (basesink, "PAUSED to READY, posting async-done");

          gst_element_post_message (GST_ELEMENT_CAST (basesink),
              gst_message_new_state_changed (GST_OBJECT_CAST (basesink),
                  GST_STATE_PLAYING, GST_STATE_PAUSED, GST_STATE_READY));

          gst_element_post_message (GST_ELEMENT_CAST (basesink),
              gst_message_new_async_done (GST_OBJECT_CAST (basesink), FALSE));
        }
        priv->commited = TRUE;
      } else {
        GST_DEBUG_OBJECT (basesink, "PAUSED to READY, don't need_preroll");
      }
      GST_BASE_SINK_PREROLL_UNLOCK (basesink);
      break;
    case GST_STATE_CHANGE_READY_TO_NULL:
      if (bclass->stop) {
        if (!bclass->stop (basesink)) {
          GST_WARNING_OBJECT (basesink, "failed to stop");
        }
      }
      gst_base_sink_set_last_buffer (basesink, NULL);
      priv->call_preroll = FALSE;
      break;
    default:
      break;
  }

  return ret;

  /* ERRORS */
start_failed:
  {
    GST_DEBUG_OBJECT (basesink, "failed to start");
    return GST_STATE_CHANGE_FAILURE;
  }
activate_failed:
  {
    GST_DEBUG_OBJECT (basesink,
        "element failed to change states -- activation problem?");
    return GST_STATE_CHANGE_FAILURE;
  }
}<|MERGE_RESOLUTION|>--- conflicted
+++ resolved
@@ -4916,12 +4916,8 @@
       GST_BASE_SINK_PREROLL_UNLOCK (basesink);
       break;
     case GST_STATE_CHANGE_PAUSED_TO_PLAYING:
-<<<<<<< HEAD
       GST_BASE_SINK_PREROLL_LOCK (basesink);
-=======
-      GST_PAD_PREROLL_LOCK (basesink->sinkpad);
       g_atomic_int_set (&basesink->priv->to_playing, TRUE);
->>>>>>> 70b95be8
       if (!gst_base_sink_needs_preroll (basesink)) {
         GST_DEBUG_OBJECT (basesink, "PAUSED to PLAYING, don't need preroll");
         /* no preroll needed anymore now. */
