/* GStreamer
 * Copyright (C) 2007 Stefan Kost <ensonic@users.sf.net>
 *
 * gstdebugutils.c: debugging and analysis utillities
 *
 * This library is free software; you can redistribute it and/or
 * modify it under the terms of the GNU Library General Public
 * License as published by the Free Software Foundation; either
 * version 2 of the License, or (at your option) any later version.
 *
 * This library is distributed in the hope that it will be useful,
 * but WITHOUT ANY WARRANTY; without even the implied warranty of
 * MERCHANTABILITY or FITNESS FOR A PARTICULAR PURPOSE.  See the GNU
 * Library General Public License for more details.
 *
 * You should have received a copy of the GNU Library General Public
 * License along with this library; if not, write to the
 * Free Software Foundation, Inc., 59 Temple Place - Suite 330,
 * Boston, MA 02111-1307, USA.
 */
/* TODO:
 * edge [ constraint=false ];
 *   this creates strange graphs ("minlen=0" is better)
 * try puting src/sink ghostpads for each bin into invisible clusters
 *
 * for more compact nodes, try
 * - changing node-shape from box into record
 * - use labels like : element [ label="{element | <src> src | <sink> sink}"]
 * - point to record-connectors : element1:src -> element2:sink
 * - we use head/tail labels for pad-caps right now
 *   - this does not work well, as dot seems to not look at their size when
 *     doing the layout
 *   - we could add the caps to the pad itself, then we should use one line per
 *     caps (simple caps = one line)
 */

#include "gst_private.h"
#include "gstdebugutils.h"

#ifndef GST_DISABLE_GST_DEBUG

#include <stdlib.h>
#include <stdio.h>
#include <string.h>
#include <errno.h>

#include "gstinfo.h"
#include "gstbin.h"
#include "gstobject.h"
#include "gstghostpad.h"
#include "gstpad.h"
#include "gstutils.h"
#include "gstvalue.h"

/*** PIPELINE GRAPHS **********************************************************/

const gchar *priv_gst_dump_dot_dir;     /* NULL *//* set from gst.c */

const gchar spaces[] = {
  "                                "    /* 32 */
      "                                "        /* 64 */
      "                                "        /* 96 */
      "                                "        /* 128 */
};

extern GstClockTime _priv_gst_info_start_time;

static gchar *
debug_dump_make_object_name (GstObject * obj)
{
  return g_strcanon (g_strdup_printf ("%s_%p", GST_OBJECT_NAME (obj), obj),
      G_CSET_A_2_Z G_CSET_a_2_z G_CSET_DIGITS "_", '_');
}

static gchar *
debug_dump_get_element_state (GstElement * element)
{
  gchar *state_name = NULL;
  const gchar *state_icons = "~0-=>";
  GstState state = GST_STATE_VOID_PENDING, pending = GST_STATE_VOID_PENDING;

  gst_element_get_state (element, &state, &pending, 0);
  if (pending == GST_STATE_VOID_PENDING) {
    gboolean is_locked = gst_element_is_locked_state (element);
    state_name = g_strdup_printf ("\\n[%c]%s", state_icons[state],
        (is_locked ? "(locked)" : ""));
  } else {
    state_name = g_strdup_printf ("\\n[%c] -> [%c]", state_icons[state],
        state_icons[pending]);
  }
  return state_name;
}

static gchar *
debug_dump_get_element_params (GstElement * element)
{
  gchar *param_name = NULL;
  GParamSpec **properties, *property;
  GValue value = { 0, };
  guint i, number_of_properties;
  gchar *tmp, *value_str;

  /* get paramspecs and show non-default properties */
  properties =
      g_object_class_list_properties (G_OBJECT_CLASS (GST_ELEMENT_GET_CLASS
          (element)), &number_of_properties);
  if (properties) {
    for (i = 0; i < number_of_properties; i++) {
      property = properties[i];

      /* ski some properties */
      if (!(property->flags & G_PARAM_READABLE))
        continue;
      if (!strcmp (property->name, "name"))
        continue;

      g_value_init (&value, property->value_type);
      g_object_get_property (G_OBJECT (element), property->name, &value);
      if (!(g_param_value_defaults (property, &value))) {
        tmp = g_strdup_value_contents (&value);
        value_str = g_strescape (tmp, NULL);
        g_free (tmp);
        if (param_name) {
          tmp = param_name;
          param_name = g_strdup_printf ("%s\\n%s=%s",
              tmp, property->name, value_str);
          g_free (tmp);
        } else {
          param_name = g_strdup_printf ("\\n%s=%s", property->name, value_str);
        }
        g_free (value_str);
      }
      g_value_unset (&value);
    }
    g_free (properties);
  }
  return param_name;
}

static void
debug_dump_pad (GstPad * pad, const gchar * color_name,
    const gchar * element_name, GstDebugGraphDetails details, FILE * out,
    const gint indent)
{
  GstPadTemplate *pad_templ;
  GstPadPresence presence;
  gchar *pad_name;
  const gchar *style_name;
  const gchar *spc = &spaces[MAX (sizeof (spaces) - (1 + indent * 2), 0)];

  pad_name = debug_dump_make_object_name (GST_OBJECT (pad));

  /* pad availability */
  style_name = "filled,solid";
  if ((pad_templ = gst_pad_get_pad_template (pad))) {
    presence = GST_PAD_TEMPLATE_PRESENCE (pad_templ);
    if (presence == GST_PAD_SOMETIMES) {
      style_name = "filled,dotted";
    } else if (presence == GST_PAD_REQUEST) {
      style_name = "filled,dashed";
    }
  }
  if (details & GST_DEBUG_GRAPH_SHOW_STATES) {
    gchar pad_flags[5];
    const gchar *activation_mode = "-><";

    /* check if pad flags */
    pad_flags[0] = GST_OBJECT_FLAG_IS_SET (pad, GST_PAD_BLOCKED) ? 'B' : 'b';
    pad_flags[1] = GST_OBJECT_FLAG_IS_SET (pad, GST_PAD_FLUSHING) ? 'F' : 'f';
    pad_flags[2] = GST_OBJECT_FLAG_IS_SET (pad, GST_PAD_IN_GETCAPS) ? 'G' : 'g';
    pad_flags[3] = GST_OBJECT_FLAG_IS_SET (pad, GST_PAD_BLOCKING) ? 'B' : 'b';
    pad_flags[4] = '\0';

    fprintf (out,
        "%s  %s_%s [color=black, fillcolor=\"%s\", label=\"%s\\n[%c][%s]\", height=\"0.2\", style=\"%s\"];\n",
        spc, element_name, pad_name, color_name, GST_OBJECT_NAME (pad),
        activation_mode[pad->mode], pad_flags, style_name);
  } else {
    fprintf (out,
        "%s  %s_%s [color=black, fillcolor=\"%s\", label=\"%s\", height=\"0.2\", style=\"%s\"];\n",
        spc, element_name, pad_name, color_name, GST_OBJECT_NAME (pad),
        style_name);
  }

  g_free (pad_name);
}

static void
debug_dump_element_pad (GstPad * pad, GstElement * element,
    GstDebugGraphDetails details, FILE * out, const gint indent)
{
  GstElement *target_element;
  GstPad *target_pad, *tmp_pad;
  GstPadDirection dir;
  gchar *element_name;
  gchar *target_element_name;
  const gchar *color_name;

  dir = gst_pad_get_direction (pad);
  element_name = debug_dump_make_object_name (GST_OBJECT (element));
  if (GST_IS_GHOST_PAD (pad)) {
    color_name =
        (dir == GST_PAD_SRC) ? "#ffdddd" : ((dir ==
            GST_PAD_SINK) ? "#ddddff" : "#ffffff");
    /* output target-pad so that it belongs to this element */
    if ((tmp_pad = gst_ghost_pad_get_target (GST_GHOST_PAD (pad)))) {
      if ((target_pad = gst_pad_get_peer (tmp_pad))) {
        gchar *pad_name, *target_pad_name;
        const gchar *spc = &spaces[MAX (sizeof (spaces) - (1 + indent * 2), 0)];

        if ((target_element = gst_pad_get_parent_element (target_pad))) {
          target_element_name =
              debug_dump_make_object_name (GST_OBJECT (target_element));
        } else {
          target_element_name = g_strdup ("");
        }
        debug_dump_pad (target_pad, color_name, target_element_name, details,
            out, indent);
        /* src ghostpad relationship */
        pad_name = debug_dump_make_object_name (GST_OBJECT (pad));
        target_pad_name = debug_dump_make_object_name (GST_OBJECT (target_pad));
        if (dir == GST_PAD_SRC) {
          fprintf (out, "%s%s_%s -> %s_%s [style=dashed, minlen=0]\n", spc,
              target_element_name, target_pad_name, element_name, pad_name);
        } else {
          fprintf (out, "%s%s_%s -> %s_%s [style=dashed, minlen=0]\n", spc,
              element_name, pad_name, target_element_name, target_pad_name);
        }
        g_free (target_pad_name);
        g_free (target_element_name);
        if (target_element)
          gst_object_unref (target_element);
        gst_object_unref (target_pad);
        g_free (pad_name);
      }
      gst_object_unref (tmp_pad);
    }
  } else {
    color_name =
        (dir == GST_PAD_SRC) ? "#ffaaaa" : ((dir ==
            GST_PAD_SINK) ? "#aaaaff" : "#cccccc");
  }
  /* pads */
  debug_dump_pad (pad, color_name, element_name, details, out, indent);
  g_free (element_name);
}

static gboolean
string_append_field (GQuark field, const GValue * value, gpointer ptr)
{
  GString *str = (GString *) ptr;
  gchar *value_str = gst_value_serialize (value);
  gchar *esc_value_str;

  /* some enums can become really long */
  if (strlen (value_str) > 25) {
    gint pos = 24;

    /* truncate */
    value_str[25] = '\0';

    /* mirror any brackets and quotes */
    if (value_str[0] == '<')
      value_str[pos--] = '>';
    if (value_str[0] == '[')
      value_str[pos--] = ']';
    if (value_str[0] == '(')
      value_str[pos--] = ')';
    if (value_str[0] == '{')
      value_str[pos--] = '}';
    if (value_str[0] == '"')
      value_str[pos--] = '"';
    if (pos != 24)
      value_str[pos--] = ' ';
    /* elippsize */
    value_str[pos--] = '.';
    value_str[pos--] = '.';
    value_str[pos--] = '.';
  }
  esc_value_str = g_strescape (value_str, NULL);

  g_string_append_printf (str, "  %18s: %s\\l", g_quark_to_string (field),
      esc_value_str);

  g_free (value_str);
  g_free (esc_value_str);
  return TRUE;
}

static gchar *
debug_dump_describe_caps (GstCaps * caps, GstDebugGraphDetails details)
{
  gchar *media = NULL;

  if (details & GST_DEBUG_GRAPH_SHOW_CAPS_DETAILS) {

    if (gst_caps_is_any (caps) || gst_caps_is_empty (caps)) {
      media = gst_caps_to_string (caps);

    } else {
      GString *str = NULL;
      guint i;
      guint slen = 0;

      for (i = 0; i < gst_caps_get_size (caps); i++) {
        slen += 25 +
            STRUCTURE_ESTIMATED_STRING_LEN (gst_caps_get_structure (caps, i));
      }

      str = g_string_sized_new (slen);
      for (i = 0; i < gst_caps_get_size (caps); i++) {
        GstStructure *structure = gst_caps_get_structure (caps, i);

        g_string_append (str, gst_structure_get_name (structure));
        g_string_append (str, "\\l");

        gst_structure_foreach (structure, string_append_field, (gpointer) str);
      }

      media = g_string_free (str, FALSE);
    }

  } else {
    if (GST_CAPS_IS_SIMPLE (caps))
      media =
          g_strdup (gst_structure_get_name (gst_caps_get_structure (caps, 0)));
    else
      media = g_strdup ("*");
  }
  return media;
}

static void
debug_dump_element_pad_link (GstPad * pad, GstElement * element,
    GstDebugGraphDetails details, FILE * out, const gint indent)
{
  GstElement *peer_element;
  GstPad *peer_pad;
  GstCaps *caps, *peer_caps;
  gchar *media = NULL;
  gchar *media_src = NULL, *media_sink = NULL;
  gchar *pad_name, *element_name;
  gchar *peer_pad_name, *peer_element_name;
  const gchar *spc = &spaces[MAX (sizeof (spaces) - (1 + indent * 2), 0)];

  if ((peer_pad = gst_pad_get_peer (pad))) {
    if ((details & GST_DEBUG_GRAPH_SHOW_MEDIA_TYPE) ||
        (details & GST_DEBUG_GRAPH_SHOW_CAPS_DETAILS)
        ) {
      caps = gst_pad_get_current_caps (pad);
      if (!caps)
        caps = gst_caps_copy (gst_pad_get_pad_template_caps (pad));
      peer_caps = gst_pad_get_current_caps (peer_pad);
      if (!peer_caps)
        peer_caps = gst_caps_copy (gst_pad_get_pad_template_caps (peer_pad));

      media = debug_dump_describe_caps (caps, details);
      /* check if peer caps are different */
      if (peer_caps && !gst_caps_is_equal (caps, peer_caps)) {
        gchar *tmp;

        tmp = debug_dump_describe_caps (peer_caps, details);
        if (gst_pad_get_direction (pad) == GST_PAD_SRC) {
          media_src = media;
          media_sink = tmp;
        } else {
          media_src = tmp;
          media_sink = media;
        }
        media = NULL;
      }
      gst_caps_unref (peer_caps);
      gst_caps_unref (caps);
    }

    pad_name = debug_dump_make_object_name (GST_OBJECT (pad));
    if (element) {
      element_name = debug_dump_make_object_name (GST_OBJECT (element));
    } else {
      element_name = g_strdup ("");
    }
    peer_pad_name = debug_dump_make_object_name (GST_OBJECT (peer_pad));
    if ((peer_element = gst_pad_get_parent_element (peer_pad))) {
      peer_element_name =
          debug_dump_make_object_name (GST_OBJECT (peer_element));
    } else {
      peer_element_name = g_strdup ("");
    }

    /* pad link */
    if (media) {
      fprintf (out, "%s%s_%s -> %s_%s [label=\"%s\"]\n", spc,
          element_name, pad_name, peer_element_name, peer_pad_name, media);
      g_free (media);
    } else if (media_src && media_sink) {
      /* dot has some issues with placement of head and taillabels,
       * we need an empty label to make space */
      fprintf (out, "%s%s_%s -> %s_%s [labeldistance=\"10\", labelangle=\"0\", "
          "label=\"                                                  \", "
          "headlabel=\"%s\", taillabel=\"%s\"]\n",
          spc, element_name, pad_name, peer_element_name, peer_pad_name,
          media_src, media_sink);
      g_free (media_src);
      g_free (media_sink);
    } else {
      fprintf (out, "%s%s_%s -> %s_%s\n", spc,
          element_name, pad_name, peer_element_name, peer_pad_name);
    }

    g_free (pad_name);
    g_free (element_name);
    g_free (peer_pad_name);
    g_free (peer_element_name);
    if (peer_element)
      gst_object_unref (peer_element);
    gst_object_unref (peer_pad);
  }
}

static void
debug_dump_element_pads (GstIterator * pad_iter, GstPad * pad,
    GstElement * element, GstDebugGraphDetails details, FILE * out,
    const gint indent, guint * src_pads, guint * sink_pads)
{
  GValue item = { 0, };
  gboolean pads_done;
  GstPadDirection dir;

  pads_done = FALSE;
  while (!pads_done) {
    switch (gst_iterator_next (pad_iter, &item)) {
      case GST_ITERATOR_OK:
        pad = g_value_get_object (&item);
        debug_dump_element_pad (pad, element, details, out, indent);
        dir = gst_pad_get_direction (pad);
        if (dir == GST_PAD_SRC)
          (*src_pads)++;
        else if (dir == GST_PAD_SINK)
          (*sink_pads)++;
        g_value_reset (&item);
        break;
      case GST_ITERATOR_RESYNC:
        gst_iterator_resync (pad_iter);
        break;
      case GST_ITERATOR_ERROR:
      case GST_ITERATOR_DONE:
        pads_done = TRUE;
        break;
    }
  }
}

/*
 * debug_dump_element:
 * @bin: the bin that should be analyzed
 * @out: file to write to
 * @indent: level of graph indentation
 *
 * Helper for _gst_debug_bin_to_dot_file() to recursively dump a pipeline.
 */
static void
debug_dump_element (GstBin * bin, GstDebugGraphDetails details, FILE * out,
    const gint indent)
{
  GstIterator *element_iter, *pad_iter;
  gboolean elements_done, pads_done;
  GValue item = { 0, };
  GValue item2 = { 0, };
  GstElement *element;
  GstPad *pad = NULL;
  guint src_pads, sink_pads;
  gchar *element_name;
  gchar *state_name = NULL;
  gchar *param_name = NULL;
  const gchar *spc = &spaces[MAX (sizeof (spaces) - (1 + indent * 2), 0)];

  element_iter = gst_bin_iterate_elements (bin);
  elements_done = FALSE;
  while (!elements_done) {
    switch (gst_iterator_next (element_iter, &item)) {
      case GST_ITERATOR_OK:
        element = g_value_get_object (&item);
        element_name = debug_dump_make_object_name (GST_OBJECT (element));

        if (details & GST_DEBUG_GRAPH_SHOW_STATES) {
          state_name = debug_dump_get_element_state (GST_ELEMENT (element));
        }
        if (details & GST_DEBUG_GRAPH_SHOW_NON_DEFAULT_PARAMS) {
          param_name = debug_dump_get_element_params (GST_ELEMENT (element));
        }
        /* elements */
        fprintf (out, "%ssubgraph cluster_%s {\n", spc, element_name);
        fprintf (out, "%s  fontname=\"Bitstream Vera Sans\";\n", spc);
        fprintf (out, "%s  fontsize=\"8\";\n", spc);
        fprintf (out, "%s  style=filled;\n", spc);
        fprintf (out, "%s  color=black;\n\n", spc);
        fprintf (out, "%s  label=\"%s\\n%s%s%s\";\n", spc,
            G_OBJECT_TYPE_NAME (element), GST_OBJECT_NAME (element),
            (state_name ? state_name : ""), (param_name ? param_name : "")
            );
        if (state_name) {
          g_free (state_name);
          state_name = NULL;
        }
        if (param_name) {
          g_free (param_name);
          param_name = NULL;
        }
        g_free (element_name);

        src_pads = sink_pads = 0;
        if ((pad_iter = gst_element_iterate_sink_pads (element))) {
          debug_dump_element_pads (pad_iter, pad, element, details, out, indent,
              &src_pads, &sink_pads);
          gst_iterator_free (pad_iter);
        }
        if ((pad_iter = gst_element_iterate_src_pads (element))) {
          debug_dump_element_pads (pad_iter, pad, element, details, out, indent,
              &src_pads, &sink_pads);
          gst_iterator_free (pad_iter);
        }
        if (GST_IS_BIN (element)) {
          fprintf (out, "%s  fillcolor=\"#ffffff\";\n", spc);
          /* recurse */
          debug_dump_element (GST_BIN (element), details, out, indent + 1);
        } else {
          if (src_pads && !sink_pads)
            fprintf (out, "%s  fillcolor=\"#ffaaaa\";\n", spc);
          else if (!src_pads && sink_pads)
            fprintf (out, "%s  fillcolor=\"#aaaaff\";\n", spc);
          else if (src_pads && sink_pads)
            fprintf (out, "%s  fillcolor=\"#aaffaa\";\n", spc);
          else
            fprintf (out, "%s  fillcolor=\"#ffffff\";\n", spc);
        }
        fprintf (out, "%s}\n\n", spc);
        if ((pad_iter = gst_element_iterate_pads (element))) {
          pads_done = FALSE;
          while (!pads_done) {
            switch (gst_iterator_next (pad_iter, &item2)) {
              case GST_ITERATOR_OK:
<<<<<<< HEAD
                pad = g_value_get_object (&item2);
                if (gst_pad_is_linked (pad)
                    && gst_pad_get_direction (pad) == GST_PAD_SRC) {
                  debug_dump_element_pad_link (pad, element, details, out,
                      indent);
=======
                if (gst_pad_is_linked (pad)) {
                  if (gst_pad_get_direction (pad) == GST_PAD_SRC) {
                    debug_dump_element_pad_link (pad, element, details, out,
                        indent);
                  } else {
                    GstPad *peer_pad = gst_pad_get_peer (pad);

                    if (peer_pad) {
                      if (!GST_IS_GHOST_PAD (peer_pad)
                          && GST_IS_PROXY_PAD (peer_pad)) {
                        debug_dump_element_pad_link (peer_pad, NULL, details,
                            out, indent);
                      }
                      gst_object_unref (peer_pad);
                    }
                  }
>>>>>>> 905d1fea
                }
                g_value_reset (&item2);
                break;
              case GST_ITERATOR_RESYNC:
                gst_iterator_resync (pad_iter);
                break;
              case GST_ITERATOR_ERROR:
              case GST_ITERATOR_DONE:
                pads_done = TRUE;
                break;
            }
          }
          g_value_unset (&item2);
          gst_iterator_free (pad_iter);
        }
        g_value_reset (&item);
        break;
      case GST_ITERATOR_RESYNC:
        gst_iterator_resync (element_iter);
        break;
      case GST_ITERATOR_ERROR:
      case GST_ITERATOR_DONE:
        elements_done = TRUE;
        break;
    }
  }
  g_value_unset (&item);
  gst_iterator_free (element_iter);
}

/*
 * _gst_debug_bin_to_dot_file:
 * @bin: the top-level pipeline that should be analyzed
 * @file_name: output base filename (e.g. "myplayer")
 *
 * To aid debugging applications one can use this method to write out the whole
 * network of gstreamer elements that form the pipeline into an dot file.
 * This file can be processed with graphviz to get an image.
 * <informalexample><programlisting>
 *  dot -Tpng -oimage.png graph_lowlevel.dot
 * </programlisting></informalexample>
 */
void
_gst_debug_bin_to_dot_file (GstBin * bin, GstDebugGraphDetails details,
    const gchar * file_name)
{
  gchar *full_file_name = NULL;
  FILE *out;

  g_return_if_fail (GST_IS_BIN (bin));

  if (G_LIKELY (priv_gst_dump_dot_dir == NULL))
    return;

  if (!file_name) {
    file_name = g_get_application_name ();
    if (!file_name)
      file_name = "unnamed";
  }

  full_file_name = g_strdup_printf ("%s" G_DIR_SEPARATOR_S "%s.dot",
      priv_gst_dump_dot_dir, file_name);

  if ((out = fopen (full_file_name, "wb"))) {
    gchar *state_name = NULL;
    gchar *param_name = NULL;

    if (details & GST_DEBUG_GRAPH_SHOW_STATES) {
      state_name = debug_dump_get_element_state (GST_ELEMENT (bin));
    }
    if (details & GST_DEBUG_GRAPH_SHOW_NON_DEFAULT_PARAMS) {
      param_name = debug_dump_get_element_params (GST_ELEMENT (bin));
    }

    /* write header */
    fprintf (out,
        "digraph pipeline {\n"
        "  rankdir=LR;\n"
        "  fontname=\"sans\";\n"
        "  fontsize=\"10\";\n"
        "  labelloc=t;\n"
        "  nodesep=.1;\n"
        "  ranksep=.2;\n"
        "  label=\"<%s>\\n%s%s%s\";\n"
        "  node [style=filled, shape=box, fontsize=\"9\", fontname=\"sans\", margin=\"0.0,0.0\"];\n"
        "  edge [labelfontsize=\"6\", fontsize=\"9\", fontname=\"monospace\"];\n"
        "\n", G_OBJECT_TYPE_NAME (bin), GST_OBJECT_NAME (bin),
        (state_name ? state_name : ""), (param_name ? param_name : "")
        );
    if (state_name)
      g_free (state_name);
    if (param_name)
      g_free (param_name);

    debug_dump_element (bin, details, out, 1);

    /* write footer */
    fprintf (out, "}\n");
    fclose (out);
    GST_INFO ("wrote bin graph to : '%s'", full_file_name);
  } else {
    GST_WARNING ("Failed to open file '%s' for writing: %s", full_file_name,
        g_strerror (errno));
  }
  g_free (full_file_name);
}

/*
 * _gst_debug_bin_to_dot_file_with_ts:
 * @bin: the top-level pipeline that should be analyzed
 * @file_name: output base filename (e.g. "myplayer")
 *
 * This works like _gst_debug_bin_to_dot_file(), but adds the current timestamp
 * to the filename, so that it can be used to take multiple snapshots.
 */
void
_gst_debug_bin_to_dot_file_with_ts (GstBin * bin, GstDebugGraphDetails details,
    const gchar * file_name)
{
  gchar *ts_file_name = NULL;
  GstClockTime elapsed;

  g_return_if_fail (GST_IS_BIN (bin));

  if (!file_name) {
    file_name = g_get_application_name ();
    if (!file_name)
      file_name = "unnamed";
  }

  /* add timestamp */
  elapsed = GST_CLOCK_DIFF (_priv_gst_info_start_time,
      gst_util_get_timestamp ());

  /* we don't use GST_TIME_FORMAT as such filenames would fail on some
   * filesystems like fat */
  ts_file_name =
      g_strdup_printf ("%u.%02u.%02u.%09u-%s", GST_TIME_ARGS (elapsed),
      file_name);

  _gst_debug_bin_to_dot_file (bin, details, ts_file_name);
  g_free (ts_file_name);
}
#else /* !GST_DISABLE_GST_DEBUG */
#ifndef GST_REMOVE_DISABLED
void
_gst_debug_bin_to_dot_file (GstBin * bin, GstDebugGraphDetails details,
    const gchar * file_name)
{
}

void
_gst_debug_bin_to_dot_file_with_ts (GstBin * bin, GstDebugGraphDetails details,
    const gchar * file_name)
{
}
#endif /* GST_REMOVE_DISABLED */
#endif /* GST_DISABLE_GST_DEBUG */<|MERGE_RESOLUTION|>--- conflicted
+++ resolved
@@ -539,13 +539,7 @@
           while (!pads_done) {
             switch (gst_iterator_next (pad_iter, &item2)) {
               case GST_ITERATOR_OK:
-<<<<<<< HEAD
                 pad = g_value_get_object (&item2);
-                if (gst_pad_is_linked (pad)
-                    && gst_pad_get_direction (pad) == GST_PAD_SRC) {
-                  debug_dump_element_pad_link (pad, element, details, out,
-                      indent);
-=======
                 if (gst_pad_is_linked (pad)) {
                   if (gst_pad_get_direction (pad) == GST_PAD_SRC) {
                     debug_dump_element_pad_link (pad, element, details, out,
@@ -562,7 +556,6 @@
                       gst_object_unref (peer_pad);
                     }
                   }
->>>>>>> 905d1fea
                 }
                 g_value_reset (&item2);
                 break;
@@ -589,6 +582,7 @@
         break;
     }
   }
+
   g_value_unset (&item);
   gst_iterator_free (element_iter);
 }
@@ -679,8 +673,8 @@
  * to the filename, so that it can be used to take multiple snapshots.
  */
 void
-_gst_debug_bin_to_dot_file_with_ts (GstBin * bin, GstDebugGraphDetails details,
-    const gchar * file_name)
+_gst_debug_bin_to_dot_file_with_ts (GstBin * bin,
+    GstDebugGraphDetails details, const gchar * file_name)
 {
   gchar *ts_file_name = NULL;
   GstClockTime elapsed;
