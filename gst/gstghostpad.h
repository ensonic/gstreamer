/* GStreamer
 * Copyright (C) 1999,2000 Erik Walthinsen <omega@cse.ogi.edu>
 *                    2000 Wim Taymans <wim.taymans@chello.be>
 *                    2005 Andy Wingo <wingo@pobox.com>
 *
 * gstghostpad.h: Proxy pads
 *
 * This library is free software; you can redistribute it and/or
 * modify it under the terms of the GNU Library General Public
 * License as published by the Free Software Foundation; either
 * version 2 of the License, or (at your option) any later version.
 *
 * This library is distributed in the hope that it will be useful,
 * but WITHOUT ANY WARRANTY; without even the implied warranty of
 * MERCHANTABILITY or FITNESS FOR A PARTICULAR PURPOSE.  See the GNU
 * Library General Public License for more details.
 *
 * You should have received a copy of the GNU Library General Public
 * License along with this library; if not, write to the
 * Free Software Foundation, Inc., 59 Temple Place - Suite 330,
 * Boston, MA 02111-1307, USA.
 */


#ifndef __GST_GHOST_PAD_H__
#define __GST_GHOST_PAD_H__


#include <gst/gstpad.h>


G_BEGIN_DECLS

#define GST_TYPE_PROXY_PAD              (gst_proxy_pad_get_type ())
#define GST_IS_PROXY_PAD(obj)           (G_TYPE_CHECK_INSTANCE_TYPE ((obj), GST_TYPE_PROXY_PAD))
#define GST_IS_PROXY_PAD_CLASS(klass)   (G_TYPE_CHECK_CLASS_TYPE ((klass), GST_TYPE_PROXY_PAD))
#define GST_PROXY_PAD(obj)              (G_TYPE_CHECK_INSTANCE_CAST ((obj), GST_TYPE_PROXY_PAD, GstProxyPad))
#define GST_PROXY_PAD_CLASS(klass)      (G_TYPE_CHECK_CLASS_CAST ((klass), GST_TYPE_PROXY_PAD, GstProxyPadClass))

typedef struct _GstProxyPad GstProxyPad;
typedef struct _GstProxyPadPrivate GstProxyPadPrivate;
typedef struct _GstProxyPadClass GstProxyPadClass;

struct _GstProxyPad
{
  GstPad pad;

  /*< private >*/
  GstProxyPadPrivate *priv;
};

struct _GstProxyPadClass
{
  GstPadClass parent_class;

  /*< private >*/
  gpointer _gst_reserved[1];
};

GType gst_proxy_pad_get_type (void);

GstProxyPad*     gst_proxy_pad_get_internal     (GstProxyPad *pad);


const GstQueryType* gst_proxy_pad_query_type_default             (GstPad *pad);
gboolean            gst_proxy_pad_event_default                  (GstPad *pad, GstEvent *event);
gboolean            gst_proxy_pad_query_default                  (GstPad *pad, GstQuery *query);
GstIterator*        gst_proxy_pad_iterate_internal_links_default (GstPad *pad);
<<<<<<< HEAD
GstFlowReturn       gst_proxy_pad_chain_default                  (GstPad *pad, GstBuffer *buf);
=======
GstFlowReturn       gst_proxy_pad_bufferalloc_default            (GstPad *pad, guint64 offset, guint size, GstCaps *caps, GstBuffer **buf);
GstFlowReturn       gst_proxy_pad_chain_default                  (GstPad *pad, GstBuffer *buffer);
>>>>>>> b592d038
GstFlowReturn       gst_proxy_pad_chain_list_default             (GstPad *pad, GstBufferList *list);
GstFlowReturn       gst_proxy_pad_getrange_default               (GstPad *pad, guint64 offset, guint size, GstBuffer **buffer);
gboolean            gst_proxy_pad_checkgetrange_default          (GstPad *pad);
GstCaps*            gst_proxy_pad_getcaps_default                (GstPad *pad, GstCaps * filter);
gboolean            gst_proxy_pad_acceptcaps_default             (GstPad *pad, GstCaps *caps);
void                gst_proxy_pad_fixatecaps_default             (GstPad *pad, GstCaps *caps);
gboolean            gst_proxy_pad_setcaps_default                (GstPad *pad, GstCaps *caps);
void                gst_proxy_pad_unlink_default                 (GstPad * pad);

#define GST_TYPE_GHOST_PAD		(gst_ghost_pad_get_type ())
#define GST_IS_GHOST_PAD(obj)		(G_TYPE_CHECK_INSTANCE_TYPE ((obj), GST_TYPE_GHOST_PAD))
#define GST_IS_GHOST_PAD_CLASS(klass)	(G_TYPE_CHECK_CLASS_TYPE ((klass), GST_TYPE_GHOST_PAD))
#define GST_GHOST_PAD(obj)		(G_TYPE_CHECK_INSTANCE_CAST ((obj), GST_TYPE_GHOST_PAD, GstGhostPad))
#define GST_GHOST_PAD_CLASS(klass)	(G_TYPE_CHECK_CLASS_CAST ((klass), GST_TYPE_GHOST_PAD, GstGhostPadClass))
#define GST_GHOST_PAD_CAST(obj)		((GstGhostPad*)(obj))

/**
 * GstGhostPad:
 *
 * Opaque #GstGhostPad structure.
 */
typedef struct _GstGhostPad GstGhostPad;
typedef struct _GstGhostPadPrivate GstGhostPadPrivate;
typedef struct _GstGhostPadClass GstGhostPadClass;

struct _GstGhostPad
{
  GstProxyPad pad;

  /*< private >*/
  GstGhostPadPrivate *priv;
};

struct _GstGhostPadClass
{
  GstProxyPadClass parent_class;

  /*< private >*/
  gpointer _gst_reserved[GST_PADDING];
};


GType		 gst_ghost_pad_get_type 	(void);

GstPad*		 gst_ghost_pad_new		(const gchar *name, GstPad *target);
GstPad*		 gst_ghost_pad_new_no_target	(const gchar *name, GstPadDirection dir);

GstPad*		 gst_ghost_pad_new_from_template (const gchar *name, GstPad * target, GstPadTemplate * templ);
GstPad*		 gst_ghost_pad_new_no_target_from_template (const gchar *name, GstPadTemplate * templ);

GstPad*		 gst_ghost_pad_get_target	(GstGhostPad *gpad);
gboolean	 gst_ghost_pad_set_target	(GstGhostPad *gpad, GstPad *newtarget);

gboolean	 gst_ghost_pad_construct	(GstGhostPad *gpad);

gboolean         gst_ghost_pad_setcaps_default        (GstPad * pad, GstCaps * caps);
void             gst_ghost_pad_unlink_default         (GstPad * pad);
GstPadLinkReturn gst_ghost_pad_link_default           (GstPad * pad, GstPad * peer);
gboolean         gst_ghost_pad_activate_pull_default  (GstPad * pad, gboolean active);
gboolean         gst_ghost_pad_activate_push_default  (GstPad * pad, gboolean active);

gboolean         gst_ghost_pad_internal_activate_push_default (GstPad * pad, gboolean active);
gboolean         gst_ghost_pad_internal_activate_pull_default (GstPad * pad, gboolean active);

G_END_DECLS

#endif /* __GST_GHOST_PAD_H__ */<|MERGE_RESOLUTION|>--- conflicted
+++ resolved
@@ -66,12 +66,7 @@
 gboolean            gst_proxy_pad_event_default                  (GstPad *pad, GstEvent *event);
 gboolean            gst_proxy_pad_query_default                  (GstPad *pad, GstQuery *query);
 GstIterator*        gst_proxy_pad_iterate_internal_links_default (GstPad *pad);
-<<<<<<< HEAD
-GstFlowReturn       gst_proxy_pad_chain_default                  (GstPad *pad, GstBuffer *buf);
-=======
-GstFlowReturn       gst_proxy_pad_bufferalloc_default            (GstPad *pad, guint64 offset, guint size, GstCaps *caps, GstBuffer **buf);
 GstFlowReturn       gst_proxy_pad_chain_default                  (GstPad *pad, GstBuffer *buffer);
->>>>>>> b592d038
 GstFlowReturn       gst_proxy_pad_chain_list_default             (GstPad *pad, GstBufferList *list);
 GstFlowReturn       gst_proxy_pad_getrange_default               (GstPad *pad, guint64 offset, guint size, GstBuffer **buffer);
 gboolean            gst_proxy_pad_checkgetrange_default          (GstPad *pad);
