--- conflicted
+++ resolved
@@ -660,13 +660,8 @@
 {
   gst_event_copy_segment (event, segment);
 
-<<<<<<< HEAD
   if (segment->format == GST_FORMAT_BYTES) {
-    if (QUEUE_IS_USING_TEMP_FILE (queue)) {
-=======
-  if (format == GST_FORMAT_BYTES) {
     if (!QUEUE_IS_USING_QUEUE (queue)) {
->>>>>>> fd9c3282
       /* start is where we'll be getting from and as such writing next */
       queue->current = add_range (queue, segment->start);
       /* update the stats for this range */
