--- conflicted
+++ resolved
@@ -124,11 +124,8 @@
   {GST_EVENT_NAVIGATION, "navigation", 0},
   {GST_EVENT_LATENCY, "latency", 0},
   {GST_EVENT_STEP, "step", 0},
-<<<<<<< HEAD
   {GST_EVENT_RECONFIGURE, "reconfigure", 0},
-=======
   {GST_EVENT_TOC_SELECT, "toc-select", 0},
->>>>>>> ea9cc8c8
   {GST_EVENT_CUSTOM_UPSTREAM, "custom-upstream", 0},
   {GST_EVENT_CUSTOM_DOWNSTREAM, "custom-downstream", 0},
   {GST_EVENT_CUSTOM_DOWNSTREAM_OOB, "custom-downstream-oob", 0},
@@ -1590,7 +1587,6 @@
   structure = GST_EVENT_STRUCTURE (event);
   if (msg)
     *msg =
-<<<<<<< HEAD
         GST_MESSAGE (g_value_dup_boxed (gst_structure_id_get_value
             (structure, GST_QUARK (MESSAGE))));
 }
@@ -1615,9 +1611,6 @@
 gst_event_new_stream_start (void)
 {
   return gst_event_new_custom (GST_EVENT_STREAM_START, NULL);
-=======
-        GST_MESSAGE (gst_value_dup_mini_object (gst_structure_id_get_value
-            (event->structure, GST_QUARK (MESSAGE))));
 }
 
 /**
@@ -1727,5 +1720,4 @@
   if (uid != NULL)
     *uid = g_strdup (g_value_get_string (val));
 
->>>>>>> ea9cc8c8
 }